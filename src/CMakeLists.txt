--- conflicted
+++ resolved
@@ -14,11 +14,8 @@
     jsd_el3104.c
     jsd_el3202.c
     jsd_el3318.c
-<<<<<<< HEAD
+    jsd_el3162.c
     jsd_el4102.c
-=======
-    jsd_el3162.c
->>>>>>> dfb9906a
     )
 
 message(STATUS "SOEM INCLUDE DIRS: ${SOEM_INCLUDE_DIRS}")
