#ifndef JSD_TYPES_H
#define JSD_TYPES_H

#ifdef __cplusplus
extern "C" {
#endif

#include <pthread.h>
#include <stdbool.h>

#include "ethercat.h"
#include "jsd/jsd_ati_fts_types.h"
#include "jsd/jsd_egd_types.h"
#include "jsd/jsd_el2124_types.h"
#include "jsd/jsd_el3104_types.h"
#include "jsd/jsd_el3162_types.h"
#include "jsd/jsd_el3202_types.h"
#include "jsd/jsd_el3208_types.h"
#include "jsd/jsd_el3318_types.h"
#include "jsd/jsd_el3356_types.h"
#include "jsd/jsd_el3602_types.h"
<<<<<<< HEAD
#include "jsd/jsd_el4102_types.h"
#include "jsd/jsd_jed_types.h"
=======
#include "jsd/jsd_jed0101_types.h"
#include "jsd/jsd_jed0200_types.h"
>>>>>>> dfb9906a

typedef struct {
  bool     configuration_active;
  uint32_t product_code;
  char     name[JSD_NAME_LEN];
  union {
    jsd_el3602_config_t  el3602;
    jsd_el3208_config_t  el3208;
    jsd_el2124_config_t  el2124;
    jsd_egd_config_t     egd;
    jsd_el3356_config_t  el3356;
    jsd_jed0101_config_t jed0101;
    jsd_jed0200_config_t jed0200;
    jsd_ati_fts_config_t ati_fts;
    jsd_el3104_config_t  el3104;
    jsd_el3202_config_t  el3202;
    jsd_el3318_config_t  el3318;
<<<<<<< HEAD
    jsd_el4102_config_t  el4102;
=======
    jsd_el3162_config_t  el3162;
>>>>>>> dfb9906a
  };
  bool PO2SO_success;  // reserved for internal use

} jsd_slave_config_t;

typedef struct {
  union {
    jsd_el3602_state_t      el3602;
    jsd_el3208_state_t      el3208;
    jsd_el2124_state_t      el2124;
    jsd_egd_private_state_t egd;
    jsd_el3356_state_t      el3356;
    jsd_jed0101_state_t     jed0101;
    jsd_jed0200_state_t     jed0200;
    jsd_ati_fts_state_t     ati_fts;
    jsd_el3104_state_t      el3104;
    jsd_el3202_state_t      el3202;
    jsd_el3318_state_t      el3318;
<<<<<<< HEAD
    jsd_el4102_state_t      el4102;
=======
    jsd_el3162_state_t      el3162;
>>>>>>> dfb9906a
  };

  uint16_t num_async_sdo_requests;   // reserved
  uint16_t num_async_sdo_responses;  // reserved

} jsd_slave_state_t;

typedef union {
  int8_t   as_i8;
  int16_t  as_i16;
  int32_t  as_i32;
  float    as_float;
  uint8_t  as_u8;
  uint16_t as_u16;
  uint32_t as_u32;
} jsd_sdo_data_t;

typedef enum {
  JSD_SDO_DATA_UNSPECIFIED,
  JSD_SDO_DATA_I8,
  JSD_SDO_DATA_I16,
  JSD_SDO_DATA_I32,
  JSD_SDO_DATA_FLOAT,
  JSD_SDO_DATA_U8,
  JSD_SDO_DATA_U16,
  JSD_SDO_DATA_U32,
} jsd_sdo_data_type_t;

typedef enum {
  JSD_SDO_REQ_TYPE_READ,
  JSD_SDO_REQ_TYPE_WRITE,
} jsd_sdo_req_type_t;

typedef struct {
  // User parameters
  jsd_sdo_req_type_t  request_type;
  uint16_t            slave_id;
  uint16_t            sdo_index;
  uint8_t             sdo_subindex;
  jsd_sdo_data_t      data;
  jsd_sdo_data_type_t data_type;
  bool                success;  // response-only

  // Reserved parameters
  int wkc;  // debugging
} jsd_sdo_req_t;

typedef struct {
  jsd_sdo_req_t   buffer[JSD_SDO_REQ_CIRQ_LEN];
  uint16_t        r;
  uint16_t        w;
  char            name[JSD_NAME_LEN];
  pthread_mutex_t mutex;
} jsd_sdo_req_cirq_t;

/** * @brief main JSD context
 *
 * Contains list of slave configurations provided by user and internally updated
 * device states. The SOEM context is comes from SOEM Version 2
 * build configuration.
 */
typedef struct {
  jsd_slave_config_t slave_configs[EC_MAXSLAVE];
  jsd_slave_state_t  slave_states[EC_MAXSLAVE];

  ecx_contextt ecx_context;              ///< stores SOEM context
  char         IOmap[JSD_IOMAP_BYTES];   ///< IOmap contains read data from bus
  int          expected_wkc;             ///< Expected Working Counter
  int          wkc;                      ///< processdata Working Counter
  int          last_wkc;                 ///< the previous processdata wkc
  bool         init_complete;            ///< true after jsd_init(...)
  uint8_t      enable_autorecovery;      ///< enables autorecovery feature
  uint8_t      attempt_manual_recovery;  ///< one-time manual recovery attempt

  jsd_sdo_req_cirq_t jsd_sdo_req_cirq;
  pthread_t          sdo_thread;
  pthread_cond_t     sdo_thread_cond;
  bool               sdo_join_flag;

  // this should be on the order of 100KB, consider allocating on heap if this
  // grows
  jsd_sdo_req_cirq_t jsd_sdo_res_cirq[EC_MAXSLAVE];

} jsd_t;

#ifdef __cplusplus
}
#endif

#endif<|MERGE_RESOLUTION|>--- conflicted
+++ resolved
@@ -19,13 +19,9 @@
 #include "jsd/jsd_el3318_types.h"
 #include "jsd/jsd_el3356_types.h"
 #include "jsd/jsd_el3602_types.h"
-<<<<<<< HEAD
 #include "jsd/jsd_el4102_types.h"
-#include "jsd/jsd_jed_types.h"
-=======
 #include "jsd/jsd_jed0101_types.h"
 #include "jsd/jsd_jed0200_types.h"
->>>>>>> dfb9906a
 
 typedef struct {
   bool     configuration_active;
@@ -43,11 +39,8 @@
     jsd_el3104_config_t  el3104;
     jsd_el3202_config_t  el3202;
     jsd_el3318_config_t  el3318;
-<<<<<<< HEAD
+    jsd_el3162_config_t  el3162;
     jsd_el4102_config_t  el4102;
-=======
-    jsd_el3162_config_t  el3162;
->>>>>>> dfb9906a
   };
   bool PO2SO_success;  // reserved for internal use
 
@@ -66,11 +59,8 @@
     jsd_el3104_state_t      el3104;
     jsd_el3202_state_t      el3202;
     jsd_el3318_state_t      el3318;
-<<<<<<< HEAD
+    jsd_el3162_state_t      el3162;
     jsd_el4102_state_t      el4102;
-=======
-    jsd_el3162_state_t      el3162;
->>>>>>> dfb9906a
   };
 
   uint16_t num_async_sdo_requests;   // reserved
