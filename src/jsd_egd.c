#include "jsd/jsd_egd.h"

#include <assert.h>
#include <float.h>
#include <string.h>

#include "ethercat.h"
#include "jsd/jsd.h"
#include "jsd/jsd_elmo_common.h"
#include "jsd/jsd_sdo.h"

static void set_controlword(jsd_t* self, uint16_t slave_id,
                            uint16_t controlword) {
  jsd_egd_private_state_t* state = &self->slave_states[slave_id].egd;

  state->rxpdo_cs.controlword   = controlword;
  state->rxpdo_prof.controlword = controlword;
}

static uint16_t get_controlword(jsd_t* self, uint16_t slave_id) {
  jsd_egd_private_state_t* state  = &self->slave_states[slave_id].egd;
  jsd_slave_config_t*      config = &self->slave_configs[slave_id];

  uint16_t cw = 0;

  if (config->egd.drive_cmd_mode == JSD_EGD_DRIVE_CMD_MODE_CS) {
    cw = state->rxpdo_cs.controlword;
  } else if (config->egd.drive_cmd_mode == JSD_EGD_DRIVE_CMD_MODE_PROFILED) {
    cw = state->rxpdo_prof.controlword;
  } else {
    ERROR("Bad Drive Cmd mode: %d", config->egd.drive_cmd_mode);
  }
  return cw;
}

static void set_mode_of_operation(jsd_t* self, uint16_t slave_id,
                                  int8_t mode_of_operation) {
  jsd_egd_private_state_t* state = &self->slave_states[slave_id].egd;

  state->rxpdo_cs.mode_of_operation   = mode_of_operation;
  state->rxpdo_prof.mode_of_operation = mode_of_operation;
}

/****************************************************
 * Public functions
 ****************************************************/

const jsd_egd_state_t* jsd_egd_get_state(jsd_t* self, uint16_t slave_id) {
  assert(self);
  assert(self->ecx_context.slavelist[slave_id].eep_id == JSD_EGD_PRODUCT_CODE);
  return &self->slave_states[slave_id].egd.pub;
}

void jsd_egd_clear_errors(jsd_t* self, uint16_t slave_id) {
  assert(self);
  assert(self->ecx_context.slavelist[slave_id].eep_id == JSD_EGD_PRODUCT_CODE);

  self->slave_states[slave_id].egd.pub.fault_code = JSD_EGD_FAULT_OKAY;
  self->slave_states[slave_id].egd.pub.emcy_error_code = 0;

}

void jsd_egd_reset(jsd_t* self, uint16_t slave_id) {
  assert(self);
  assert(self->ecx_context.slavelist[slave_id].eep_id == JSD_EGD_PRODUCT_CODE);
  double now = jsd_time_get_mono_time_sec();
  if ((now - self->slave_states[slave_id].egd.last_reset_time) >
      JSD_EGD_RESET_DERATE_SEC) {
    self->slave_states[slave_id].egd.new_reset       = true;
    self->slave_states[slave_id].egd.last_reset_time = now;

    // and clear the latched errors errors
    self->slave_states[slave_id].egd.pub.fault_code = JSD_EGD_FAULT_OKAY;
    self->slave_states[slave_id].egd.pub.emcy_error_code = 0;

  } else {
    WARNING(
        "EGD Reset Derate Protection feature is preventing reset, ignoring "
        "request");
  }
}

void jsd_egd_halt(jsd_t* self, uint16_t slave_id) {
  assert(self);
  assert(self->ecx_context.slavelist[slave_id].eep_id == JSD_EGD_PRODUCT_CODE);
  self->slave_states[slave_id].egd.new_halt_command = true;
}

// A halt achieves the same effect, wanted this function for public API
void jsd_egd_disable_drive(jsd_t* self, uint16_t slave_id) {
  jsd_egd_halt(self, slave_id);
}

void jsd_egd_set_digital_output(jsd_t* self, uint16_t slave_id,
                                uint8_t digital_output_index,
                                uint8_t output_level) {
  assert(self);
  assert(self->ecx_context.slavelist[slave_id].eep_id == JSD_EGD_PRODUCT_CODE);
  assert(digital_output_index < JSD_EGD_NUM_DIGITAL_OUTPUTS);

  if (self->slave_configs[slave_id].egd.drive_cmd_mode !=
      JSD_EGD_DRIVE_CMD_MODE_CS) {
    ERROR("Drive cmd mode: %d not suitable for digital output ",
          self->slave_configs[slave_id].egd.drive_cmd_mode);
    return;
  }

  jsd_egd_private_state_t* state = &self->slave_states[slave_id].egd;
  if (output_level > 0) {
    state->rxpdo_cs.digital_outputs |= (0x01 << (16 + digital_output_index));
  } else {
    state->rxpdo_cs.digital_outputs &= ~(0x01 << (16 + digital_output_index));
  }
}

void jsd_egd_set_gain_scheduling_index(jsd_t* self, uint16_t slave_id,
                                       bool     lsb_byte,
                                       uint16_t gain_scheduling_index) {
  assert(self);
  assert(self->ecx_context.slavelist[slave_id].eep_id == JSD_EGD_PRODUCT_CODE);

  if (self->slave_configs[slave_id].egd.drive_cmd_mode !=
      JSD_EGD_DRIVE_CMD_MODE_CS) {
    ERROR("Drive cmd mode: %d not suitable for manual gain scheduling",
          self->slave_configs[slave_id].egd.drive_cmd_mode);
    return;
  }
  if (gain_scheduling_index < 1 || gain_scheduling_index > 63) {
    ERROR("The provided gain scheduling index %d is out of range [1,63]",
          gain_scheduling_index);
    return;
  }

  jsd_egd_private_state_t* state   = &self->slave_states[slave_id].egd;
  uint16_t                 bitmask = 0x00FF;
  if (lsb_byte) {
    state->rxpdo_cs.gain_scheduling_index =
        (state->rxpdo_cs.gain_scheduling_index & (bitmask << 8)) |
        gain_scheduling_index;
  } else {
    state->rxpdo_cs.gain_scheduling_index =
        (state->rxpdo_cs.gain_scheduling_index & bitmask) |
        (gain_scheduling_index << 8);
  }
}

void jsd_egd_set_peak_current(jsd_t* self, uint16_t slave_id,
                              double peak_current) {
  assert(self);
  assert(self->ecx_context.slavelist[slave_id].eep_id == JSD_EGD_PRODUCT_CODE);

  jsd_egd_private_state_t* state  = &self->slave_states[slave_id].egd;
  jsd_slave_config_t*      config = &self->slave_configs[slave_id];

  uint16_t current = peak_current * 1e6 / state->motor_rated_current;

  if (config->egd.drive_cmd_mode == JSD_EGD_DRIVE_CMD_MODE_CS) {
    state->rxpdo_cs.max_current = current;

  } else if (config->egd.drive_cmd_mode == JSD_EGD_DRIVE_CMD_MODE_PROFILED) {
    state->rxpdo_prof.max_current = current;

  } else {
    ERROR("Bad Drive Cmd mode: %d", config->egd.drive_cmd_mode);
  }
}

void jsd_egd_set_motion_command_prof_pos(
    jsd_t* self, uint16_t slave_id,
    jsd_elmo_motion_command_prof_pos_t motion_command) {
  assert(self);
  assert(self->ecx_context.slavelist[slave_id].eep_id == JSD_EGD_PRODUCT_CODE);

  if (self->slave_configs[slave_id].egd.drive_cmd_mode !=
      JSD_EGD_DRIVE_CMD_MODE_PROFILED) {
    ERROR("Drive cmd mode: %d not suitable for profiled commands",
          self->slave_configs[slave_id].egd.drive_cmd_mode);
    return;
  }

  jsd_egd_private_state_t* state     = &self->slave_states[slave_id].egd;
  state->new_motion_command          = true;
  state->requested_mode_of_operation = JSD_EGD_MODE_OF_OPERATION_PROF_POS;
  state->motion_command.prof_pos     = motion_command;
}

void jsd_egd_set_motion_command_prof_vel(
    jsd_t* self, uint16_t slave_id,
    jsd_elmo_motion_command_prof_vel_t motion_command) {
  assert(self);
  assert(self->ecx_context.slavelist[slave_id].eep_id == JSD_EGD_PRODUCT_CODE);

  if (self->slave_configs[slave_id].egd.drive_cmd_mode !=
      JSD_EGD_DRIVE_CMD_MODE_PROFILED) {
    ERROR("Drive cmd mode: %d not suitable for profiled commands",
          self->slave_configs[slave_id].egd.drive_cmd_mode);
    return;
  }

  jsd_egd_private_state_t* state     = &self->slave_states[slave_id].egd;
  state->new_motion_command          = true;
  state->requested_mode_of_operation = JSD_EGD_MODE_OF_OPERATION_PROF_VEL;
  state->motion_command.prof_vel     = motion_command;
}

void jsd_egd_set_motion_command_prof_torque(
    jsd_t* self, uint16_t slave_id,
    jsd_elmo_motion_command_prof_torque_t motion_command) {
  assert(self);
  assert(self->ecx_context.slavelist[slave_id].eep_id == JSD_EGD_PRODUCT_CODE);

  if (self->slave_configs[slave_id].egd.drive_cmd_mode !=
      JSD_EGD_DRIVE_CMD_MODE_PROFILED) {
    ERROR("Drive cmd mode: %d not suitable for profiled commands",
          self->slave_configs[slave_id].egd.drive_cmd_mode);
    return;
  }

  jsd_egd_private_state_t* state     = &self->slave_states[slave_id].egd;
  state->new_motion_command          = true;
  state->requested_mode_of_operation = JSD_EGD_MODE_OF_OPERATION_PROF_TORQUE;
  state->motion_command.prof_torque  = motion_command;
}

void jsd_egd_set_motion_command_csp(
    jsd_t* self, uint16_t slave_id,
    jsd_elmo_motion_command_csp_t motion_command) {
  assert(self);
  assert(self->ecx_context.slavelist[slave_id].eep_id == JSD_EGD_PRODUCT_CODE);

  if (self->slave_configs[slave_id].egd.drive_cmd_mode !=
      JSD_EGD_DRIVE_CMD_MODE_CS) {
    ERROR("Drive cmd mode: %d not suitable for Cyc. Sync. commands",
          self->slave_configs[slave_id].egd.drive_cmd_mode);
    return;
  }

  jsd_egd_private_state_t* state     = &self->slave_states[slave_id].egd;
  state->new_motion_command          = true;
  state->requested_mode_of_operation = JSD_EGD_MODE_OF_OPERATION_CSP;
  state->motion_command.csp          = motion_command;
}

void jsd_egd_set_motion_command_csv(
    jsd_t* self, uint16_t slave_id,
    jsd_elmo_motion_command_csv_t motion_command) {
  assert(self);
  assert(self->ecx_context.slavelist[slave_id].eep_id == JSD_EGD_PRODUCT_CODE);

  if (self->slave_configs[slave_id].egd.drive_cmd_mode !=
      JSD_EGD_DRIVE_CMD_MODE_CS) {
    ERROR("Drive cmd mode: %d not suitable for Cyc. Sync. commands",
          self->slave_configs[slave_id].egd.drive_cmd_mode);
    return;
  }

  jsd_egd_private_state_t* state     = &self->slave_states[slave_id].egd;
  state->new_motion_command          = true;
  state->requested_mode_of_operation = JSD_EGD_MODE_OF_OPERATION_CSV;
  state->motion_command.csv          = motion_command;
}

void jsd_egd_set_motion_command_cst(
    jsd_t* self, uint16_t slave_id,
    jsd_elmo_motion_command_cst_t motion_command) {
  assert(self);
  assert(self->ecx_context.slavelist[slave_id].eep_id == JSD_EGD_PRODUCT_CODE);

  if (self->slave_configs[slave_id].egd.drive_cmd_mode !=
      JSD_EGD_DRIVE_CMD_MODE_CS) {
    ERROR("Drive cmd mode: %d not suitable for Cyc. Sync. commands",
          self->slave_configs[slave_id].egd.drive_cmd_mode);
    return;
  }

  jsd_egd_private_state_t* state     = &self->slave_states[slave_id].egd;
  state->new_motion_command          = true;
  state->requested_mode_of_operation = JSD_EGD_MODE_OF_OPERATION_CST;
  state->motion_command.cst          = motion_command;
}

char* jsd_egd_mode_of_operation_to_string(jsd_egd_mode_of_operation_t mode) {
  switch (mode) {
    case JSD_EGD_MODE_OF_OPERATION_DISABLED:
      return "Disabled";
      break;
    case JSD_EGD_MODE_OF_OPERATION_PROF_POS:
      return "Profiled Position";
      break;
    case JSD_EGD_MODE_OF_OPERATION_PROF_VEL:
      return "Profiled Velocity";
      break;
    case JSD_EGD_MODE_OF_OPERATION_PROF_TORQUE:
      return "Profiled Torque";
      break;
    case JSD_EGD_MODE_OF_OPERATION_CSP:
      return "Cyclic Synchronous Position";
      break;
    case JSD_EGD_MODE_OF_OPERATION_CSV:
      return "Cyclic Synchronous Velocity";
      break;
    case JSD_EGD_MODE_OF_OPERATION_CST:
      return "Cyclic Synchronous Torque";
      break;
    default: {
      char str[JSD_NAME_LEN];
      snprintf(str, JSD_NAME_LEN, "Bad Mode of Operation: 0x%x", mode);
      return strdup(str);
      break;
    }
  }
}

char* jsd_egd_fault_code_to_string(jsd_egd_fault_code_t fault_code) {
  switch (fault_code) {
    case JSD_EGD_FAULT_OKAY:
      return "JSD_EGD_FAULT_OKAY";
      break;
    case JSD_EGD_FAULT_RESERVED:
      return "JSD_EGD_FAULT_RESERVED";
      break;
    case JSD_EGD_FAULT_OVER_CURRENT:
      return "JSD_EGD_FAULT_OVER_CURRENT";
      break;
    case JSD_EGD_FAULT_SHORT_CIRCUIT:
      return "JSD_EGD_FAULT_SHORT_CIRCUIT";
      break;
    case JSD_EGD_FAULT_UNDER_VOLTAGE:
      return "JSD_EGD_FAULT_UNDER_VOLTAGE";
      break;
    case JSD_EGD_FAULT_LOSS_OF_PHASE:
      return "JSD_EGD_FAULT_LOSS_OF_PHASE";
      break;
    case JSD_EGD_FAULT_OVER_VOLTAGE:
      return "JSD_EGD_FAULT_OVER_VOLTAGE";
      break;
    case JSD_EGD_FAULT_DRIVE_OVER_TEMP:
      return "JSD_EGD_FAULT_DRIVE_OVER_TEMP";
      break;
    case JSD_EGD_FAULT_ECAM_DIFF:
      return "JSD_EGD_FAULT_ECAM_DIFF";
      break;
    case JSD_EGD_FAULT_TIMING_ERROR:
      return "JSD_EGD_FAULT_TIMING_ERROR";
      break;
    case JSD_EGD_FAULT_MOTOR_DISABLED_BY_SWITCH:
      return "JSD_EGD_FAULT_MOTOR_DISABLED_BY_SWITCH";
      break;

    case JSD_EGD_FAULT_ABORT_MOTION:
      return "JSD_EGD_FAULT_ABORT_MOTION";
      break;
    case JSD_EGD_FAULT_CPU_STACK_OVERFLOW:
      return "JSD_EGD_FAULT_CPU_STACK_OVERFLOW";
      break;
    case JSD_EGD_FAULT_CPU_FATAL_EXCEPTION:
      return "JSD_EGD_FAULT_CPU_FATAL_EXCEPTION";
      break;
    case JSD_EGD_FAULT_USER_PROG_ABORTED:
      return "JSD_EGD_FAULT_USER_PROG_ABORTED";
      break;
    case JSD_EGD_FAULT_RPDO_MAP_ERROR:
      return "JSD_EGD_FAULT_RPDO_MAP_ERROR";
      break;
    case JSD_EGD_FAULT_INCONSISTENT_DATABASE:
      return "JSD_EGD_FAULT_INCONSISTENT_DATABASE";
      break;
    case JSD_EGD_FAULT_MOTOR_STUCK:
      return "JSD_EGD_FAULT_MOTOR_STUCK";
      break;
    case JSD_EGD_FAULT_FEEDBACK_ERROR:
      return "JSD_EGD_FAULT_FEEDBACK_ERROR";
      break;
    case JSD_EGD_FAULT_COMMUTATION_FAILED:
      return "JSD_EGD_FAULT_COMMUTATION_FAILED";
      break;
    case JSD_EGD_FAULT_FEEBACK_LOSS:
      return "JSD_EGD_FAULT_FEEBACK_LOSS";
      break;
    case JSD_EGD_FAULT_DIGITAL_HALL_BAD_CHANGE:
      return "JSD_EGD_FAULT_DIGITAL_HALL_BAD_CHANGE";
      break;
    case JSD_EGD_FAULT_COMMUTATION_PROCESS_FAIL:
      return "JSD_EGD_FAULT_COMMUTATION_PROCESS_FAIL";
      break;

    case JSD_EGD_FAULT_CAN_MSG_LOST:
      return "JSD_EGD_FAULT_CAN_MSG_LOST";
      break;
    case JSD_EGD_FAULT_HEARTBEAT_EVENT:
      return "JSD_EGD_FAULT_HEARTBEAT_EVENT";
      break;
    case JSD_EGD_FAULT_RECOVER_BUS_OFF:
      return "JSD_EGD_FAULT_RECOVER_BUS_OFF";
      break;
    case JSD_EGD_FAULT_NMT_PROTOCOL_ERROR:
      return "JSD_EGD_FAULT_NMT_PROTOCOL_ERROR";
      break;
    case JSD_EGD_FAULT_ACCESS_UNCONFIGURED_RPDO:
      return "JSD_EGD_FAULT_ACCESS_UNCONFIGURED_RPDO";
      break;
    case JSD_EGD_FAULT_PEAK_CURRENT_EXCEEDED:
      return "JSD_EGD_FAULT_PEAK_CURRENT_EXCEEDED";
      break;
    case JSD_EGD_FAULT_FAILED_ELECTRICAL_ZERO:
      return "JSD_EGD_FAULT_FAILED_ELECTRICAL_ZERO";
      break;
    case JSD_EGD_FAULT_CANNOT_TUNE:
      return "JSD_EGD_FAULT_CANNOT_TUNE";
      break;
    case JSD_EGD_FAULT_SPEED_TRACKING_ERROR:
      return "JSD_EGD_FAULT_SPEED_TRACKING_ERROR";
      break;
    case JSD_EGD_FAULT_SPEED_LIMIT_EXCEEDED:
      return "JSD_EGD_FAULT_SPEED_LIMIT_EXCEEDED";
      break;

    case JSD_EGD_FAULT_POSITION_TRACKING_ERROR:
      return "JSD_EGD_FAULT_POSITION_TRACKING_ERROR";
      break;
    case JSD_EGD_FAULT_POSITION_LIMIT_EXCEEDED:
      return "JSD_EGD_FAULT_POSITION_LIMIT_EXCEEDED";
      break;
    case JSD_EGD_FAULT_BAD_DATA_0XFF00:
      return "JSD_EGD_FAULT_BAD_DATA_0XFF00";
      break;

    case JSD_EGD_FAULT_USER_PROG_EMIT:
      return "JSD_EGD_FAULT_USER_PROG_EMIT";
      break;
    case JSD_EGD_FAULT_BAD_DATA_0XFF02:
      return "JSD_EGD_FAULT_BAD_DATA_0XFF02";
      break;
    case JSD_EGD_FAULT_CANNOT_START_MOTOR:
      return "JSD_EGD_FAULT_CANNOT_START_MOTOR";
      break;
    case JSD_EGD_FAULT_STO_ENGAGED:
      return "JSD_EGD_FAULT_STO_ENGAGED";
      break;
    case JSD_EGD_FAULT_MODULO_OVERFLOW:
      return "JSD_EGD_FAULT_MODULO_OVERFLOW";
      break;
    case JSD_EGD_FAULT_NUMERIC_OVERFLOW:
      return "JSD_EGD_FAULT_NUMERIC_OVERFLOW";
      break;
    case JSD_EGD_FAULT_GANTRY_SLAVE_DISABLED:
      return "JSD_EGD_FAULT_GANTRY_SLAVE_DISABLED";
      break;
    case JSD_EGD_FAULT_UNKNOWN:
      return "JSD_EGD_FAULT_UNKNOWN";
      break;

    default: {
      char str[JSD_NAME_LEN];
      snprintf(str, JSD_NAME_LEN, "Bad fault code: 0x%x", fault_code);
      return strdup(str);
      break;
    }
  }
}

void jsd_egd_read(jsd_t* self, uint16_t slave_id) {
  assert(self);
  assert(self->ecx_context.slavelist[slave_id].eep_id == JSD_EGD_PRODUCT_CODE);

  jsd_egd_read_PDO_data(self, slave_id);
  jsd_egd_update_state_from_PDO_data(self, slave_id);
}

void jsd_egd_process(jsd_t* self, uint16_t slave_id) {
  assert(self);
  assert(self->ecx_context.slavelist[slave_id].eep_id == JSD_EGD_PRODUCT_CODE);

  jsd_egd_process_state_machine(self, slave_id);
  jsd_egd_write_PDO_data(self, slave_id);
}

///////////////////  ASYNC SDO /////////////////////////////
//
uint16_t jsd_egd_tlc_to_do(const char tlc[2]) {
  if ((tlc[0] < 65 || tlc[0] > 90) || (tlc[1] < 65 || tlc[1] > 90)) {
    ERROR("Two-Letter Command string must be uppercased: %s", tlc);
  }
  // idea: if lowercase attempt to promote to uppercase

  uint16_t index = 0x3000 + (26 * (tlc[0] - 65)) + (tlc[1] - 65);

  if (index < 0x3000 || index > 0x3FFF) {
    ERROR(
        "Two-Letter Command conversion is out of range: %s -> 0x%X not in "
        "(0x3000,0x3FFF)",
        tlc, index);
  }

  MSG_DEBUG("Converted TLC: %s to index 0x%X", tlc, index);

  return index;
}

void jsd_egd_async_sdo_set_drive_position(jsd_t* self, uint16_t slave_id,
                                          int32_t position, uint16_t app_id) 
{
  jsd_sdo_set_param_async(self, slave_id, jsd_egd_tlc_to_do("PX"), 1,
                          JSD_SDO_DATA_I32, &position, app_id);
}

void jsd_egd_async_sdo_set_unit_mode(jsd_t* self, uint16_t slave_id,
                                     int32_t mode, uint16_t app_id) 
{
  jsd_sdo_set_param_async(self, slave_id, jsd_egd_tlc_to_do("UM"), 1,
                          JSD_SDO_DATA_I32, &mode, app_id);
}

void jsd_egd_async_sdo_set_ctrl_gain_scheduling_mode(
    jsd_t* self, uint16_t slave_id, jsd_elmo_gain_scheduling_mode_t mode,
    uint16_t app_id) {
  if (mode < 0 || mode > 68) {
    ERROR("Gain scheduling mode %d for the controller is not valid.", mode);
    return;
  }
  int64_t mode_i64 = mode;
  jsd_sdo_set_param_async(self, slave_id, jsd_egd_tlc_to_do("GS"), 2,
                          JSD_SDO_DATA_I64, &mode_i64, app_id);
}

/****************************************************
 * Private functions
 ****************************************************/

bool jsd_egd_init(jsd_t* self, uint16_t slave_id) {
  assert(self);
  assert(self->ecx_context.slavelist[slave_id].eep_id == JSD_EGD_PRODUCT_CODE);
  assert(self->ecx_context.slavelist[slave_id].eep_man == JSD_ELMO_VENDOR_ID);

  ec_slavet* slaves = self->ecx_context.slavelist;
  ec_slavet* slave  = &slaves[slave_id];

  jsd_slave_config_t* config = &self->slave_configs[slave_id];
  config->PO2SO_success      = false;  // only set true in PO2SO callback

  // Disables Complete Access (CA) in EGD devices
  // This was needed to make PDO mapping work
  slave->CoEdetails &= ~ECT_COEDET_SDOCA;

  slave->PO2SOconfigx = jsd_egd_PO2SO_config;

  jsd_egd_private_state_t* state = &self->slave_states[slave_id].egd;
  state->last_reset_time         = 0;

  if (config->egd.drive_cmd_mode == JSD_EGD_DRIVE_CMD_MODE_CS) {
    MSG_DEBUG("rxpdo_cs size: %zu Bytes", sizeof(jsd_egd_rxpdo_data_cs_mode_t));
  } else if (config->egd.drive_cmd_mode == JSD_EGD_DRIVE_CMD_MODE_PROFILED) {
    MSG_DEBUG("rxpdo_prof size: %zu Bytes",
              sizeof(jsd_egd_rxpdo_data_profiled_mode_t));
  } else {
    ERROR("Bad Drive Cmd mode: %d", config->egd.drive_cmd_mode);
  }

  // this has to be performed up front to share with device_state
  state->motor_rated_current = config->egd.continuous_current_limit * 1000;

  if (state->motor_rated_current == 0) {
    ERROR("continuous_current_limit not set on EGD[%d]", slave_id);
    return false;
  }
  jsd_egd_set_peak_current(self, slave_id, config->egd.peak_current_limit);

  state->pub.fault_code = JSD_EGD_FAULT_OKAY;
  state->pub.emcy_error_code = 0;

  return true;
}

int jsd_egd_PO2SO_config(ecx_contextt* ecx_context, uint16_t slave_id) {
  assert(ecx_context);
  assert(ecx_context->slavelist[slave_id].eep_id == JSD_EGD_PRODUCT_CODE);

  // Since this function prototype is forced by SOEM, we have embedded a
  // reference to jsd.slave_configs within th ecx_context and extract it here
  jsd_slave_config_t* slave_configs =
      (jsd_slave_config_t*)ecx_context->userdata;
  jsd_slave_config_t* config = &slave_configs[slave_id];

  if (!jsd_egd_config_PDO_mapping(ecx_context, slave_id, config)) {
    ERROR("Failed to map PDO parameters on EGD slave %u", slave_id);
    return 0;
  }

  if (!jsd_egd_config_COE_params(ecx_context, slave_id, config)) {
    ERROR("Failed to set COE parameters on EGD slave %u", slave_id);
    return 0;
  }

  if (!jsd_egd_config_TLC_params(ecx_context, slave_id, config)) {
    ERROR("Failed to set TLC parameters on EGD slave %u", slave_id);
    return 0;
  }

  config->PO2SO_success = true;
  SUCCESS("EGD[%d] drive parameters successfully configured and verified",
          slave_id);
  return 1;
}

int jsd_egd_config_PDO_mapping(ecx_contextt* ecx_context, uint16_t slave_id,
                               jsd_slave_config_t* config) {
  MSG_DEBUG("Attempting to map custom EGD PDOs...");

  //////////////// RxPDO Mapping //////////////////////////
  if (config->egd.drive_cmd_mode == JSD_EGD_DRIVE_CMD_MODE_CS) {
    uint16_t map_output_pdos_1607[] = {
        0x0007,          // num mapped params
        0x0020, 0x60FF,  // target_velocity
        0x0010, 0x6071,  // target_torque
        0x0020, 0x60B0,  // position_offset
        0x0020, 0x60B1,  // velocity_offset
        0x0010, 0x60B2,  // torque_offset
        0x0008, 0x6060,  // mode_of_operation
        0x0010, 0x6073,  // max_current
    };

    if (!jsd_sdo_set_ca_param_blocking(ecx_context, slave_id, 0x1607, 0x00,
                                       sizeof(map_output_pdos_1607),
                                       &map_output_pdos_1607)) {
      return 0;
    }

    uint16_t map_output_pdos_1608[] = {
        0x0001,          // num mapped params
        0x0010, 0x2E00,  // gain_scheduling_index
    };

    if (!jsd_sdo_set_ca_param_blocking(ecx_context, slave_id, 0x1608, 0x00,
                                       sizeof(map_output_pdos_1608),
                                       &map_output_pdos_1608)) {
      return 0;
    }
    uint16_t map_output_RxPDO[] = {0x0003, 0x1600, 0x1607, 0x1608};
    if (!jsd_sdo_set_ca_param_blocking(ecx_context, slave_id, 0x1C12, 0x00,
                                       sizeof(map_output_RxPDO),
                                       &map_output_RxPDO)) {
      return 0;
    }

  } else if (config->egd.drive_cmd_mode == JSD_EGD_DRIVE_CMD_MODE_PROFILED) {
    uint16_t map_output_pdos_1607[] = {
        0x0006,          // num mapped params
        0x0010, 0x6071,  // target_torque
        0x0020, 0x6081,  // profile_velocity
        0x0020, 0x6083,  // profile_accel
        0x0020, 0x6084,  // profile_decel
        0x0020, 0x6082,  // end_velocity
        0x0008, 0x6060,  // mode_of_operation
    };

    if (!jsd_sdo_set_ca_param_blocking(ecx_context, slave_id, 0x1607, 0x00,
                                       sizeof(map_output_pdos_1607),
                                       &map_output_pdos_1607)) {
      return 0;
    }

    uint16_t map_output_RxPDO[] = {0x0002, 0x1604, 0x1607};
    if (!jsd_sdo_set_ca_param_blocking(ecx_context, slave_id, 0x1C12, 0x00,
                                       sizeof(map_output_RxPDO),
                                       &map_output_RxPDO)) {
      return 0;
    }

  } else {
    ERROR("Unknown Drive Command Mode! %d", config->egd.drive_cmd_mode);
    return 0;
  }

  //////////////// TxPDO Mapping //////////////////////////

  uint16_t map_input_pdos_1a07[] = {
      0x0007,          // num mapped params
      0x0110, 0x2205,  // Analog Input
      0x0020, 0x6069,  // Velocity Actual Value
      0x0010, 0x6078,  // Current Actual Value
      0x0020, 0x1002,  // Status Register
      0x0008, 0x6061,  // Mode of Operation Display
      0x0020, 0x6079,  // DC link circuit voltage
      0x0020, 0x2203,  // Application object (configed for drive temp)
  };

  if (!jsd_sdo_set_ca_param_blocking(ecx_context, slave_id, 0x1A07, 0x00,
                                     sizeof(map_input_pdos_1a07),
                                     &map_input_pdos_1a07)) {
    return 0;
  }

  uint16_t map_input_TxPDO[] = {0x0002, 0x1A00, 0x1A07};

  if (!jsd_sdo_set_ca_param_blocking(ecx_context, slave_id, 0x1C13, 0x00,
                                     sizeof(map_input_TxPDO),
                                     &map_input_TxPDO)) {
    return 0;
  }

  return 1;
}

int jsd_egd_config_COE_params(ecx_contextt* ecx_context, uint16_t slave_id,
                              jsd_slave_config_t* config) {
  // set the Application object (0x2203) to report drive temp
  uint32_t app_obj_config_word = 0x01 << (16 + 3);
  if (!jsd_sdo_set_param_blocking(ecx_context, slave_id, 0x2F41, 0x00,
                                  JSD_SDO_DATA_U32, &app_obj_config_word)) {
    return 0;
  }

  // Check that the drive supports PROF_POS mode
  // It's not 100% clear what the mode of operation should be set to when 
  //   advancing through the EGD state machine before ENABLE_OPERATION state is reached 
  //   since DISABLED cananot be set by application. 
  // When only velocity or current loops are tuned for a given drive, the PROF_POS mode
  //   cannot be used and the drive will through an error.  
  // In this version of JSD, we'll enforce that a position loop is tuned and check
  //   it here. In future versions we may not need this requirement on current-only or 
  //   velocity-only drives. 
  uint32_t supported_drive_modes;
  if (!jsd_sdo_get_param_blocking(ecx_context, slave_id, 0x6502, 0, JSD_SDO_DATA_U32,
          (void*)&supported_drive_modes)) {
    ERROR("EGD[%d] Could not read SDO 0x6502 Supported Drive Modes", slave_id);
    return 0;
  }

  bool prof_pos_sup    = (supported_drive_modes & 0x01);
  bool prof_vel_sup    = (supported_drive_modes & (0x01 << 2));
  bool prof_torque_sup = (supported_drive_modes & (0x01 << 3));
  bool prof_csp_sup    = (supported_drive_modes & (0x01 << 7));
  bool prof_csv_sup    = (supported_drive_modes & (0x01 << 8));
  bool prof_cst_sup    = (supported_drive_modes & (0x01 << 9));

  if(!prof_pos_sup) {
    ERROR("EGD[%d] does not support PROF_POS mode. A valid position controller must be tuned before use", 
        slave_id);
    MSG("EGD[%d] drive mode PROF_POS: %s",    slave_id, (prof_pos_sup    ? "Supported" : "Unsupported"));
    MSG("EGD[%d] drive mode PROF_VEL: %s",    slave_id, (prof_vel_sup    ? "Supported" : "Unsupported"));
    MSG("EGD[%d] drive mode PROF_TORQUE: %s", slave_id, (prof_torque_sup ? "Supported" : "Unsupported"));
    MSG("EGD[%d] drive mode PROF_CSP: %s",    slave_id, (prof_csp_sup    ? "Supported" : "Unsupported"));
    MSG("EGD[%d] drive mode PROF_CSV: %s",    slave_id, (prof_csv_sup    ? "Supported" : "Unsupported"));
    MSG("EGD[%d] drive mode PROF_CST: %s",    slave_id, (prof_cst_sup    ? "Supported" : "Unsupported"));
    return 0;
  }

  // by default, put drive in PROF_POS mode
  int8_t ctrl_word = JSD_EGD_MODE_OF_OPERATION_PROF_POS;

  if (!jsd_sdo_set_param_blocking(ecx_context, slave_id, 0x6060, 0x00,
                                  JSD_SDO_DATA_I8, &ctrl_word)) {
    return 0;
  }

  // Set relative motion to be relative of actual position
  uint16_t pos_optcode = 0x02;

  if (!jsd_sdo_set_param_blocking(ecx_context, slave_id, 0x60F2, 0x00,
                                  JSD_SDO_DATA_U16, &pos_optcode)) {
    return 0;
  }

  // Set interpolation time period
  // This drive setting can be configured to microsec
  // Contact the current JSD maintainer to add
  int8_t loop_period_ms = config->egd.loop_period_ms;
  if (loop_period_ms < 1) {
    loop_period_ms = 1;
  }
  if (!jsd_sdo_set_param_blocking(ecx_context, slave_id, 0x60C2, 1,
                                  JSD_SDO_DATA_I8, (void*)&loop_period_ms)) {
    return 0;
  }

  // set Extrapolation cycles timeout (5 cycles based on ECAT lib testing)
  int16_t extra_cycles = 5;
  if (!jsd_sdo_set_param_blocking(ecx_context, slave_id, 0x2F75, 0,
                                  JSD_SDO_DATA_I16, (void*)&extra_cycles)) {
    return 0;
  }

  // Set quick-stop function
  int16_t quick_stop_option = 2;
  if (!jsd_sdo_set_param_blocking(ecx_context, slave_id, 0x605A, 0,
                                  JSD_SDO_DATA_I16,
                                  (void*)&quick_stop_option)) {
    return 0;
  }

  //// set motor rated current CL[1]
  uint32_t motor_rated_current = config->egd.continuous_current_limit * 1000.0;
  if (!jsd_sdo_set_param_blocking(ecx_context, slave_id, 0x6075, 0,
                                  JSD_SDO_DATA_U32,
                                  (void*)&motor_rated_current)) {
    return 0;
  }

  //// set torque slope for profiled torque commands
  uint32_t torque_slope = config->egd.torque_slope * 1e6 / motor_rated_current;
  if (!jsd_sdo_set_param_blocking(ecx_context, slave_id, 0x6087, 0,
                                  JSD_SDO_DATA_U32, (void*)&torque_slope)) {
    return 0;
  }

  // set max motor speed
  //   0x6080 accepts units of RPM and internally converts to 
  //   counts per second according to CA[18]. Every other speed in in cnts/sec
  //   so to keep the JSD api consistent perform the adjustment here.
  uint32_t ca_18;
  if (!jsd_sdo_get_param_blocking(
          ecx_context, slave_id, jsd_egd_tlc_to_do("CA"), 18, JSD_SDO_DATA_U32,
          (void*)&ca_18)) {
    return 0;
  }
  MSG("EGD[%d] read CA[18] = %u cnts per rev", slave_id, ca_18);

  double max_motor_speed_rpm = (config->egd.max_motor_speed) / (double)ca_18 * 60.0;

  int32_t max_motor_speed_rpm_int = (int32_t)max_motor_speed_rpm;

  MSG("EGD[%d] max_motor_speed_rpm = %lf as int: %i", slave_id, 
      max_motor_speed_rpm, 
      max_motor_speed_rpm_int);

  if (!jsd_sdo_set_param_blocking(ecx_context, slave_id, 0x6080, 0,
                                  JSD_SDO_DATA_I32,
                                  (void*)&max_motor_speed_rpm_int)) {
    return 0;
  }

  return 1;
}

int jsd_egd_config_TLC_params(ecx_contextt* ecx_context, uint16_t slave_id,
                              jsd_slave_config_t* config) {

  if (!jsd_sdo_set_param_blocking(ecx_context, slave_id,
                                  jsd_egd_tlc_to_do("AC"), 1, JSD_SDO_DATA_U32,
                                  (void*)&config->egd.max_profile_accel)) {
    ERROR("EGD[%d] failed to set AC to %u. AC may have a "
          " minimum permissible profile around 10 counts, try a higher accel!",
          slave_id, config->egd.max_profile_accel);

    return 0;
  }

  if (!jsd_sdo_set_param_blocking(ecx_context, slave_id,
                                  jsd_egd_tlc_to_do("DC"), 1, JSD_SDO_DATA_U32,
                                  (void*)&config->egd.max_profile_decel)) {
    return 0;
  }

  if (!jsd_sdo_set_param_blocking(
          ecx_context, slave_id, jsd_egd_tlc_to_do("ER"), 2, JSD_SDO_DATA_I32,
          (void*)&config->egd.velocity_tracking_error)) {
    return 0;
  }

  if (!jsd_sdo_set_param_blocking(
          ecx_context, slave_id, jsd_egd_tlc_to_do("ER"), 3, JSD_SDO_DATA_I32,
          (void*)&config->egd.position_tracking_error)) {
    return 0;
  }

  if (!jsd_sdo_set_param_blocking(
          ecx_context, slave_id, jsd_egd_tlc_to_do("PL"), 2, JSD_SDO_DATA_FLOAT,
          (void*)&config->egd.peak_current_time)) {
    return 0;
  }

  // PL[1] does not need to be set here since it is updated synchronously
  // with every PDO exchange
  // Let's set it anyways to help head off any potential issues. Setting the
  // PDO-mapped max current doesn't appear to update PL[1]
  if (!jsd_sdo_set_param_blocking(
          ecx_context, slave_id, jsd_egd_tlc_to_do("PL"), 1, JSD_SDO_DATA_FLOAT,
          (void*)&config->egd.peak_current_limit)) {
    return 0;
  }


  if (!jsd_sdo_set_param_blocking(
          ecx_context, slave_id, jsd_egd_tlc_to_do("CL"), 1, JSD_SDO_DATA_FLOAT,
          (void*)&config->egd.continuous_current_limit)) {
    return 0;
  }

  if (!jsd_sdo_set_param_blocking(
          ecx_context, slave_id, jsd_egd_tlc_to_do("CL"), 2, JSD_SDO_DATA_FLOAT,
          (void*)&config->egd.motor_stuck_current_level_pct)) {
    return 0;
  }

  if (!jsd_sdo_set_param_blocking(
          ecx_context, slave_id, jsd_egd_tlc_to_do("CL"), 3, JSD_SDO_DATA_FLOAT,
          (void*)&config->egd.motor_stuck_velocity_threshold)) {
    return 0;
  }

  if (!jsd_sdo_set_param_blocking(
          ecx_context, slave_id, jsd_egd_tlc_to_do("CL"), 4, JSD_SDO_DATA_FLOAT,
          (void*)&config->egd.motor_stuck_timeout)) {
    return 0;
  }

  if (!jsd_sdo_set_param_blocking(ecx_context, slave_id,
                                  jsd_egd_tlc_to_do("HL"), 2, JSD_SDO_DATA_I32,
                                  (void*)&config->egd.over_speed_threshold)) {
    return 0;
  }

  if (!jsd_sdo_set_param_blocking(ecx_context, slave_id,
                                  jsd_egd_tlc_to_do("LL"), 3, JSD_SDO_DATA_I32,
                                  (void*)&config->egd.low_position_limit)) {
    return 0;
  }

  if (!jsd_sdo_set_param_blocking(ecx_context, slave_id,
                                  jsd_egd_tlc_to_do("HL"), 3, JSD_SDO_DATA_I32,
                                  (void*)&config->egd.high_position_limit)) {
    return 0;
  }

  if (!jsd_sdo_set_param_blocking(ecx_context, slave_id,
                                  jsd_egd_tlc_to_do("BP"), 1, JSD_SDO_DATA_I32,
                                  (void*)&config->egd.brake_engage_msec)) {
    return 0;
  }

  if (!jsd_sdo_set_param_blocking(ecx_context, slave_id,
                                  jsd_egd_tlc_to_do("BP"), 2, JSD_SDO_DATA_I32,
                                  (void*)&config->egd.brake_disengage_msec)) {
    return 0;
  }

  int64_t ctrl_gs_mode_i64 = config->egd.ctrl_gain_scheduling_mode;
  if (ctrl_gs_mode_i64 != JSD_ELMO_GAIN_SCHEDULING_MODE_PRELOADED &&
      !jsd_sdo_set_param_blocking(ecx_context, slave_id,
                                  jsd_egd_tlc_to_do("GS"), 2, JSD_SDO_DATA_I64,
                                  (void*)&ctrl_gs_mode_i64)) {
    return 0;
  }

  // set smooth factor
  if (!jsd_sdo_set_param_blocking(ecx_context, slave_id,
                                  jsd_egd_tlc_to_do("SF"), 1, JSD_SDO_DATA_I32,
                                  (void*)&config->egd.smooth_factor)) {
    return 0;
  }

  /////// Verify startup parameters ////////////////

  int32_t crc = 0;
  if (!jsd_sdo_get_param_blocking(ecx_context, slave_id,
                                  jsd_egd_tlc_to_do("OV"), 52, JSD_SDO_DATA_I32,
                                  (void*)&crc)) {
    return 0;
  }
  MSG("EGD[%d] CRC = %d", slave_id, crc);

  if (config->egd.crc == INT32_MIN) {
    MSG("EGD[%d] Drive parameter CRC check overridden", slave_id);

  } else {
    if (crc != config->egd.crc) {
      ERROR("EGD[%d] CRC mismatch - YAML value: %i  actual drive value: %i",
            slave_id, config->egd.crc, crc);
      return 0;
    }
  }

  float drive_max_current = 0;
  if (!jsd_sdo_get_param_blocking(
          ecx_context, slave_id, jsd_egd_tlc_to_do("MC"), 1, JSD_SDO_DATA_FLOAT,
          (void*)&drive_max_current)) {
    return 0;
  }
  MSG("EGD[%d] Drive Maximum Current is %f amps", slave_id, drive_max_current);

  if (config->egd.drive_max_current_limit == -FLT_MAX) {
    MSG("EGD[%d] Drive max current check overridden", slave_id);
  } else {
    if (config->egd.peak_current_limit > drive_max_current) {
      ERROR("EGD[%d] Peak Current (%f) cannot exceed Drive max current (%f)",
            slave_id, config->egd.peak_current_limit, drive_max_current);
      return 0;
    }
  }

  if (config->egd.continuous_current_limit > config->egd.peak_current_limit) {
    ERROR("EGD[%d] Continuous Current (%f) cannot exceed Peak Current(%f)",
          slave_id, config->egd.continuous_current_limit,
          config->egd.peak_current_limit);
    return 0;
  }

  int32_t um = 0;
  if (!jsd_sdo_get_param_blocking(
          ecx_context, slave_id, jsd_egd_tlc_to_do("UM"), 1, JSD_SDO_DATA_U32,
          (void*)&um)) {
    return 0;
  }
  MSG("EGD[%d] UM[1] = %d", slave_id, um);

  return 1;
}

void jsd_egd_read_PDO_data(jsd_t* self, uint16_t slave_id) {
  assert(self);
  assert(self->ecx_context.slavelist[slave_id].eep_id == JSD_EGD_PRODUCT_CODE);
  assert(sizeof(jsd_egd_txpdo_data_t) ==
         self->ecx_context.slavelist[slave_id].Ibytes);

  // memcpy the data from SOEM's IOmap to our egd txpdo state
  memcpy(&self->slave_states[slave_id].egd.txpdo,
         self->ecx_context.slavelist[slave_id].inputs,
         self->ecx_context.slavelist[slave_id].Ibytes);
}

void jsd_egd_write_PDO_data(jsd_t* self, uint16_t slave_id) {
  assert(self);
  assert(self->ecx_context.slavelist[slave_id].eep_id == JSD_EGD_PRODUCT_CODE);

  if (self->slave_configs[slave_id].egd.drive_cmd_mode ==
      JSD_EGD_DRIVE_CMD_MODE_CS) {
    assert(sizeof(jsd_egd_rxpdo_data_cs_mode_t) ==
           self->ecx_context.slavelist[slave_id].Obytes);

    // memcpy the data from our egd rxpdo state to SOEM's IOmap
    memcpy(self->ecx_context.slavelist[slave_id].outputs,
           &self->slave_states[slave_id].egd.rxpdo_cs,
           self->ecx_context.slavelist[slave_id].Obytes);

  } else if (self->slave_configs[slave_id].egd.drive_cmd_mode ==
             JSD_EGD_DRIVE_CMD_MODE_PROFILED) {
    assert(sizeof(jsd_egd_rxpdo_data_profiled_mode_t) ==
           self->ecx_context.slavelist[slave_id].Obytes);

    // memcpy the data from our egd rxpdo state to SOEM's IOmap
    memcpy(self->ecx_context.slavelist[slave_id].outputs,
           &self->slave_states[slave_id].egd.rxpdo_prof,
           self->ecx_context.slavelist[slave_id].Obytes);

  } else {
    ERROR("bad drive command mode: %d",
          self->slave_configs[slave_id].egd.drive_cmd_mode);
  }
}

void jsd_egd_update_state_from_PDO_data(jsd_t* self, uint16_t slave_id) {
  assert(self);
  assert(self->ecx_context.slavelist[slave_id].eep_id == JSD_EGD_PRODUCT_CODE);

  jsd_egd_private_state_t* state = &self->slave_states[slave_id].egd;

  // drive position parameters
  state->pub.actual_position = state->txpdo.actual_position;
  state->pub.actual_velocity = state->txpdo.velocity_actual_value;
  state->pub.actual_current  = (double)state->txpdo.current_actual_value *
                              (double)state->motor_rated_current / 1e6;

  if (self->slave_configs[slave_id].egd.drive_cmd_mode ==
      JSD_EGD_DRIVE_CMD_MODE_CS) {
    state->pub.cmd_position = state->rxpdo_cs.target_position;
    state->pub.cmd_velocity = state->rxpdo_cs.target_velocity;
    state->pub.cmd_current  = (double)state->rxpdo_cs.target_torque *
                             (double)state->motor_rated_current / 1e6;

    state->pub.cmd_ff_position = state->rxpdo_cs.position_offset;
    state->pub.cmd_ff_velocity = state->rxpdo_cs.velocity_offset;
    state->pub.cmd_ff_current  = (double)state->rxpdo_cs.torque_offset *
                                (double)state->motor_rated_current / 1e6;
    state->pub.cmd_max_current = (double)(state->rxpdo_cs.max_current *
                                          (double)state->motor_rated_current) /
                                 1e6;

  } else if (self->slave_configs[slave_id].egd.drive_cmd_mode ==
             JSD_EGD_DRIVE_CMD_MODE_PROFILED) {
    state->pub.cmd_position = state->rxpdo_prof.target_position;
    state->pub.cmd_velocity = state->rxpdo_prof.target_velocity;
    state->pub.cmd_current  = (double)state->rxpdo_prof.target_torque *
                             (double)state->motor_rated_current / 1e6;

    state->pub.cmd_ff_position = 0;
    state->pub.cmd_ff_velocity = 0;
    state->pub.cmd_ff_current  = 0;

    state->pub.cmd_max_current = (double)(state->rxpdo_prof.max_current *
                                          (double)state->motor_rated_current) /
                                 1e6;

  } else {
    ERROR("bad drive command mode: %d",
          self->slave_configs[slave_id].egd.drive_cmd_mode);
  }

  // State Machine State with smart printing
  state->pub.actual_state_machine_state =
      state->txpdo.statusword & JSD_EGD_STATE_MACHINE_STATE_BITMASK;

  if (state->pub.actual_state_machine_state !=
      state->last_state_machine_state) {
    MSG("EGD[%d] actual State Machine State changed to %s (0x%x)", slave_id,
        jsd_elmo_state_machine_state_to_string(
            state->pub.actual_state_machine_state),
        state->pub.actual_state_machine_state);

    // promotes timely checking of the EMCY code
    if (state->pub.actual_state_machine_state ==
        JSD_ELMO_STATE_MACHINE_STATE_FAULT) {
      jsd_sdo_signal_emcy_check(self);
      state->new_reset = false; // clear any potentially ongoing reset request
      state->fault_real_time = jsd_time_get_time_sec();
      state->fault_mono_time = jsd_time_get_mono_time_sec();
    }
  }

  state->last_state_machine_state = state->pub.actual_state_machine_state;

  // Mode of Operation with smart printing
  state->pub.actual_mode_of_operation = state->txpdo.mode_of_operation_display;
  if (state->pub.actual_mode_of_operation !=
      state->last_actual_mode_of_operation) {
    MSG("EGD[%d] actual Mode of Operation changed to %s (0x%x)", slave_id,
        jsd_egd_mode_of_operation_to_string(
            state->pub.actual_mode_of_operation),
        state->pub.actual_mode_of_operation);
  }
  state->last_actual_mode_of_operation = state->pub.actual_mode_of_operation;

  state->pub.warning = state->txpdo.statusword >> 7 & 0x01;
  state->pub.target_reached =
      state->txpdo.statusword >> 10 & 0x01;

  // Status Register states
  state->pub.servo_enabled =
      state->txpdo.status_register >> 4 & 0x01;
  state->fault_occured_when_enabled =
      state->txpdo.status_register >> 6 & 0x01;
  state->pub.sto_engaged =
      !(state->txpdo.status_register >> 14 & 0x01);
  state->pub.motor_on =
      state->txpdo.status_register >> 22 & 0x01;
  state->pub.in_motion =
      state->txpdo.status_register >> 23 & 0x01;
  state->pub.hall_state =
      state->txpdo.status_register >> 24 & 0x07;

  // STO status from status register with smart printing
  if (state->last_sto_engaged != state->pub.sto_engaged) {
    if (state->pub.sto_engaged) {
      ERROR("STO is engaged");
    } else {
      SUCCESS("STO is released");
    }
  }
  state->last_sto_engaged = state->pub.sto_engaged;

  // Digital Inputs
  state->interlock = state->txpdo.digital_inputs >> 3 & 0x01;
  int i;
  for (i = 0; i < JSD_EGD_NUM_DIGITAL_INPUTS; ++i) {
    state->pub.digital_inputs[i] =
        state->txpdo.digital_inputs >> (16 + i) & 0x01;
  }

  // bus voltage
  state->pub.bus_voltage =
      (double)state->txpdo.dc_link_circuit_voltage / 1000.0;

  // analog input voltage
  state->pub.analog_input_voltage = (double)state->txpdo.analog_input / 1000.0;

  // drive temp
  state->pub.drive_temperature = state->txpdo.drive_temperature_deg_c;
}

void jsd_egd_process_state_machine(jsd_t* self, uint16_t slave_id) {
  assert(self);
  assert(self->ecx_context.slavelist[slave_id].eep_id == JSD_EGD_PRODUCT_CODE);

  jsd_error_cirq_t* error_cirq = &self->slave_errors[slave_id];
  jsd_egd_private_state_t* state = &self->slave_states[slave_id].egd;
  ec_errort error;

  switch (state->pub.actual_state_machine_state) {
    case JSD_ELMO_STATE_MACHINE_STATE_NOT_READY_TO_SWITCH_ON:
      // no-op
      break;
    case JSD_ELMO_STATE_MACHINE_STATE_SWITCH_ON_DISABLED:
      set_controlword(self, slave_id,
                      JSD_EGD_STATE_MACHINE_CONTROLWORD_SHUTDOWN);
      // to READY_TO_SWITCH_ON
      break;
    case JSD_ELMO_STATE_MACHINE_STATE_READY_TO_SWITCH_ON:
      set_controlword(self, slave_id,
                      JSD_EGD_STATE_MACHINE_CONTROLWORD_SWITCH_ON);
      // to SWITCHED_ON
      break;
    case JSD_ELMO_STATE_MACHINE_STATE_SWITCHED_ON:
      // STO drops us here
      // Handle reset
      if (state->new_reset) {
        set_controlword(self, slave_id,
          JSD_EGD_STATE_MACHINE_CONTROLWORD_ENABLE_OPERATION);

        state->requested_mode_of_operation = 
          JSD_EGD_MODE_OF_OPERATION_PROF_POS;

        set_mode_of_operation(self, slave_id, 
          state->requested_mode_of_operation);

        state->new_reset = false;
      }
      break;
    case JSD_ELMO_STATE_MACHINE_STATE_OPERATION_ENABLED:

      state->pub.fault_code = JSD_EGD_FAULT_OKAY;
      state->pub.emcy_error_code = 0;

      // Handle halt
      if (state->new_halt_command){
        state->new_reset = false;
        uint16_t cw = get_controlword(self, slave_id);
        cw &= ~(0x01 << 2);  // Quickstop
        set_controlword(self, slave_id, cw);

        state->requested_mode_of_operation = JSD_EGD_MODE_OF_OPERATION_PROF_POS;
        set_mode_of_operation(self, slave_id,
                              state->requested_mode_of_operation);
        break;
      }

      jsd_egd_process_mode_of_operation(self, slave_id);

      break;
<<<<<<< HEAD
    case JSD_ELMO_STATE_MACHINE_STATE_QUICK_STOP_ACTIVE:
      set_controlword(self, slave_id,
                      JSD_EGD_STATE_MACHINE_CONTROLWORD_ENABLE_OPERATION);
=======
    case JSD_EGD_STATE_MACHINE_STATE_QUICK_STOP_ACTIVE:
>>>>>>> 04e4f368
      break;
    case JSD_ELMO_STATE_MACHINE_STATE_FAULT_REACTION_ACTIVE:
      set_controlword(self, slave_id,
                      JSD_EGD_STATE_MACHINE_CONTROLWORD_FAULT_RESET);
      break;
    case JSD_ELMO_STATE_MACHINE_STATE_FAULT:

      // Only transition once the EMCY code can be extracted from the
      // error list
      if(jsd_error_cirq_pop(error_cirq, &error)) {

        // if newer than the state-machine issued fault
        if (ectime_to_sec(error.Time) > state->fault_real_time) {
          // TODO consider handling the other error types too
          if(error.Etype == EC_ERR_TYPE_EMERGENCY){
            state->pub.emcy_error_code = error.ErrorCode;
            state->pub.fault_code = 
              jsd_egd_get_fault_code_from_ec_error(error);  

            ERROR("EGD[%d] EMCY code: 0x%X, "
              "jsd fault enum: %u, Description: %s", 
              error.Slave,
              state->pub.emcy_error_code,
              state->pub.fault_code,
              jsd_egd_fault_code_to_string(state->pub.fault_code));

            MSG_DEBUG("EGD[%d] EMCY handled, transition to SWITCHED_ON_DISABLED", 
              error.Slave);

            // to SWITCHED_ON_DISABLED
            set_controlword(self, slave_id,
                          JSD_EGD_STATE_MACHINE_CONTROLWORD_FAULT_RESET);

          }
        }
      } else if (jsd_time_get_mono_time_sec() >
                     (1.0 + state->fault_mono_time) &&
                 state->pub.fault_code != JSD_EGD_FAULT_UNKNOWN) {
        // If we've been waiting for a long duration, the EMCY is not going to come
        //   go ahead an advance the state machine to prevent infinite wait. May
        //   occur on startup.
        WARNING("EGD[%d] in FAULT state but new EMCY code has not been heard", slave_id);
        state->pub.emcy_error_code = 0xFFFF;
        state->pub.fault_code = JSD_EGD_FAULT_UNKNOWN;
        
        // to SWITCHED_ON_DISABLED
        set_controlword(self, slave_id,
                        JSD_EGD_STATE_MACHINE_CONTROLWORD_FAULT_RESET);
      }

      break;
    default:
      ERROR("EGD[%d] Unknown State Machine State: 0x%x", slave_id,
            state->pub.actual_state_machine_state);
  }

  state->new_motion_command = false;
  state->new_halt_command   = false;
}

void jsd_egd_mode_of_op_handle_prof_pos(jsd_t* self, uint16_t slave_id) {
  jsd_egd_private_state_t* state  = &self->slave_states[slave_id].egd;
  jsd_egd_config_t*        config = &self->slave_configs[slave_id].egd;
  jsd_egd_motion_command_t cmd    = state->motion_command;

  switch (config->drive_cmd_mode) {
    case JSD_EGD_DRIVE_CMD_MODE_PROFILED: {
      state->rxpdo_prof.target_position  = cmd.prof_pos.target_position;
      state->rxpdo_prof.target_velocity  = 0;
      state->rxpdo_prof.target_torque    = 0;
      state->rxpdo_prof.profile_velocity = cmd.prof_pos.profile_velocity;
      state->rxpdo_prof.end_velocity     = cmd.prof_pos.end_velocity;
      state->rxpdo_prof.profile_accel    = cmd.prof_pos.profile_accel;
      state->rxpdo_prof.profile_decel    = cmd.prof_pos.profile_decel;

      if (state->new_motion_command) {
        // Bit 4: new setpoint
        state->rxpdo_prof.controlword |= (0x01 << 4);
      }

      // Bit 5: Change setpoint immediately
      state->rxpdo_prof.controlword |= (0x01 << 5);
      // Bit 6: Relative motion
      state->rxpdo_prof.controlword |= (cmd.prof_pos.relative << 6);
      break;
    }
    default:
      if (state->new_motion_command) {
        ERROR("Drive cmd mode: %d not suitable for profiled position command",
              config->drive_cmd_mode);
      }
      state->requested_mode_of_operation = JSD_EGD_MODE_OF_OPERATION_DISABLED;
      break;
  }

  // This state is different from other modes of operations as there
  // is no true DISABLED mode
  set_mode_of_operation(self, slave_id, JSD_EGD_MODE_OF_OPERATION_PROF_POS);
}

void jsd_egd_mode_of_op_handle_prof_vel(jsd_t* self, uint16_t slave_id) {
  jsd_egd_private_state_t* state  = &self->slave_states[slave_id].egd;
  jsd_egd_config_t*        config = &self->slave_configs[slave_id].egd;
  jsd_egd_motion_command_t cmd    = state->motion_command;

  switch (config->drive_cmd_mode) {
    case JSD_EGD_DRIVE_CMD_MODE_PROFILED: {
      state->rxpdo_prof.target_position  = 0;
      state->rxpdo_prof.target_velocity  = cmd.prof_vel.target_velocity;
      state->rxpdo_prof.target_torque    = 0;
      state->rxpdo_prof.profile_velocity = 0;
      state->rxpdo_prof.end_velocity     = 0;
      state->rxpdo_prof.profile_accel    = cmd.prof_vel.profile_accel;
      state->rxpdo_prof.profile_decel    = cmd.prof_vel.profile_decel;

      set_mode_of_operation(self, slave_id, JSD_EGD_MODE_OF_OPERATION_PROF_VEL);

      break;
    }
    default:
      if (state->new_motion_command) {
        ERROR("Drive cmd mode: %d not suitable for profiled velocity command",
              config->drive_cmd_mode);
      }
      state->requested_mode_of_operation = JSD_EGD_MODE_OF_OPERATION_DISABLED;
  }
}
void jsd_egd_mode_of_op_handle_prof_torque(jsd_t* self, uint16_t slave_id) {
  jsd_egd_private_state_t* state  = &self->slave_states[slave_id].egd;
  jsd_egd_config_t*        config = &self->slave_configs[slave_id].egd;
  jsd_egd_motion_command_t cmd    = state->motion_command;

  int16_t target_torque;

  switch (config->drive_cmd_mode) {
    case JSD_EGD_DRIVE_CMD_MODE_PROFILED: {
      target_torque =
          cmd.prof_torque.target_torque_amps * 1e6 / state->motor_rated_current;

      state->rxpdo_prof.target_position  = 0;
      state->rxpdo_prof.target_velocity  = 0;
      state->rxpdo_prof.target_torque    = target_torque;
      state->rxpdo_prof.profile_velocity = 0;
      state->rxpdo_prof.end_velocity     = 0;
      state->rxpdo_prof.profile_accel    = 0;
      state->rxpdo_prof.profile_decel    = 0;

      set_mode_of_operation(self, slave_id,
                            JSD_EGD_MODE_OF_OPERATION_PROF_TORQUE);

      break;
    }

    default:
      if (state->new_motion_command) {
        ERROR("Drive cmd mode: %d not suitable for profiled torque command",
              config->drive_cmd_mode);
      }
      state->requested_mode_of_operation = JSD_EGD_MODE_OF_OPERATION_DISABLED;
  }
}

void jsd_egd_mode_of_op_handle_csp(jsd_t* self, uint16_t slave_id) {
  jsd_egd_private_state_t* state  = &self->slave_states[slave_id].egd;
  jsd_egd_config_t*        config = &self->slave_configs[slave_id].egd;
  jsd_egd_motion_command_t cmd    = state->motion_command;

  switch (config->drive_cmd_mode) {
    case JSD_EGD_DRIVE_CMD_MODE_CS: {
      state->rxpdo_cs.target_position = cmd.csp.target_position;
      state->rxpdo_cs.position_offset = cmd.csp.position_offset;
      state->rxpdo_cs.target_velocity = 0;
      state->rxpdo_cs.velocity_offset = cmd.csp.velocity_offset;
      state->rxpdo_cs.target_torque   = 0;
      state->rxpdo_cs.torque_offset =
          cmd.csp.torque_offset_amps * 1e6 / state->motor_rated_current;

      set_mode_of_operation(self, slave_id, JSD_EGD_MODE_OF_OPERATION_CSP);

      break;
    }
    default:
      if (state->new_motion_command) {
        ERROR("Drive cmd mode: %d not suitable for CSP command",
              config->drive_cmd_mode);
      }
      state->requested_mode_of_operation = JSD_EGD_MODE_OF_OPERATION_DISABLED;
  }
}

void jsd_egd_mode_of_op_handle_csv(jsd_t* self, uint16_t slave_id) {
  jsd_egd_private_state_t* state  = &self->slave_states[slave_id].egd;
  jsd_egd_config_t*        config = &self->slave_configs[slave_id].egd;
  jsd_egd_motion_command_t cmd    = state->motion_command;

  switch (config->drive_cmd_mode) {
    case JSD_EGD_DRIVE_CMD_MODE_CS: {
      state->rxpdo_cs.target_position = 0;
      state->rxpdo_cs.position_offset = 0;
      state->rxpdo_cs.target_velocity = cmd.csv.target_velocity;
      state->rxpdo_cs.velocity_offset = cmd.csv.velocity_offset;
      state->rxpdo_cs.target_torque   = 0;
      state->rxpdo_cs.torque_offset =
          cmd.csv.torque_offset_amps * 1e6 / state->motor_rated_current;
      set_mode_of_operation(self, slave_id, JSD_EGD_MODE_OF_OPERATION_CSV);

      break;
    }
    default:
      if (state->new_motion_command) {
        ERROR("Drive cmd mode: %d not suitable for CSV command",
              config->drive_cmd_mode);
      }
      state->requested_mode_of_operation = JSD_EGD_MODE_OF_OPERATION_DISABLED;
  }
}

void jsd_egd_mode_of_op_handle_cst(jsd_t* self, uint16_t slave_id) {
  jsd_egd_private_state_t* state  = &self->slave_states[slave_id].egd;
  jsd_egd_config_t*        config = &self->slave_configs[slave_id].egd;
  jsd_egd_motion_command_t cmd    = state->motion_command;

  switch (config->drive_cmd_mode) {
    case JSD_EGD_DRIVE_CMD_MODE_CS: {
      state->rxpdo_cs.target_position = 0;
      state->rxpdo_cs.position_offset = 0;
      state->rxpdo_cs.target_velocity = 0;
      state->rxpdo_cs.velocity_offset = 0;
      state->rxpdo_cs.target_torque =
          cmd.cst.target_torque_amps * 1e6 / state->motor_rated_current;
      state->rxpdo_cs.torque_offset =
          cmd.cst.torque_offset_amps * 1e6 / state->motor_rated_current;
      set_mode_of_operation(self, slave_id, JSD_EGD_MODE_OF_OPERATION_CST);

      break;
    }
    default:
      if (state->new_motion_command) {
        ERROR("Drive cmd mode: %d not suitable for CST command",
              config->drive_cmd_mode);
      }
      state->requested_mode_of_operation = JSD_EGD_MODE_OF_OPERATION_DISABLED;
  }
}

void jsd_egd_process_mode_of_operation(jsd_t* self, uint16_t slave_id) {
  assert(self);
  assert(self->ecx_context.slavelist[slave_id].eep_id == JSD_EGD_PRODUCT_CODE);

  jsd_egd_private_state_t* state = &self->slave_states[slave_id].egd;

  // print out mode of operation change
  if (state->last_requested_mode_of_operation !=
      state->requested_mode_of_operation) {
    MSG("EGD[%d] Requested Mode of Operation changed to: %s", slave_id,
        jsd_egd_mode_of_operation_to_string(
            state->requested_mode_of_operation));
    if (!(state->requested_mode_of_operation ==
          JSD_EGD_MODE_OF_OPERATION_PROF_POS) &&
        state->pub.in_motion) {
      WARNING("EGD[%d] Drive is in motion, changing op mode is not advisable",
              slave_id);
    }
  }
  state->last_requested_mode_of_operation = state->requested_mode_of_operation;

  switch (state->requested_mode_of_operation) {
    case JSD_EGD_MODE_OF_OPERATION_DISABLED:
      break;

    case JSD_EGD_MODE_OF_OPERATION_PROF_POS:
      jsd_egd_mode_of_op_handle_prof_pos(self, slave_id);
      break;

    case JSD_EGD_MODE_OF_OPERATION_PROF_VEL:
      jsd_egd_mode_of_op_handle_prof_vel(self, slave_id);
      break;

    case JSD_EGD_MODE_OF_OPERATION_PROF_TORQUE:
      jsd_egd_mode_of_op_handle_prof_torque(self, slave_id);
      break;

    case JSD_EGD_MODE_OF_OPERATION_CSP:
      jsd_egd_mode_of_op_handle_csp(self, slave_id);
      break;

    case JSD_EGD_MODE_OF_OPERATION_CSV:
      jsd_egd_mode_of_op_handle_csv(self, slave_id);
      break;

    case JSD_EGD_MODE_OF_OPERATION_CST:
      jsd_egd_mode_of_op_handle_cst(self, slave_id);
      break;

    default:

      if (state->last_requested_mode_of_operation !=
          state->requested_mode_of_operation) {
        ERROR("Control mode: 0x%x (str: %s) not implemented",
              state->requested_mode_of_operation,
              jsd_egd_mode_of_operation_to_string(
                  state->requested_mode_of_operation));
      }
  }
}

jsd_egd_fault_code_t jsd_egd_get_fault_code_from_ec_error(ec_errort error) {
  // WARNING("ec_err_type: %d", error.Etype);
  switch (error.ErrorCode) {
    case 0x1000:
      return JSD_EGD_FAULT_RESERVED;
      break;
    case 0x2311:
      return JSD_EGD_FAULT_OVER_CURRENT;
      break;
    case 0x2340:
      return JSD_EGD_FAULT_SHORT_CIRCUIT;
      break;
    case 0x3120:
      return JSD_EGD_FAULT_UNDER_VOLTAGE;
      break;
    case 0x3130:
      return JSD_EGD_FAULT_LOSS_OF_PHASE;
      break;
    case 0x3310:
      return JSD_EGD_FAULT_OVER_VOLTAGE;
      break;
    case 0x4310:
      return JSD_EGD_FAULT_DRIVE_OVER_TEMP;
      break;
    case 0x5280:
      return JSD_EGD_FAULT_ECAM_DIFF;
      break;
    case 0x5281:
      return JSD_EGD_FAULT_TIMING_ERROR;
      break;
    case 0x5441:
      return JSD_EGD_FAULT_MOTOR_DISABLED_BY_SWITCH;
      break;

    case 0x5442:
      return JSD_EGD_FAULT_ABORT_MOTION;
      break;
    case 0x6180:
      return JSD_EGD_FAULT_CPU_STACK_OVERFLOW;
      break;
    case 0x6181:
      return JSD_EGD_FAULT_CPU_FATAL_EXCEPTION;
      break;
    case 0x6200:
      return JSD_EGD_FAULT_USER_PROG_ABORTED;
      break;
    case 0x6300:
      return JSD_EGD_FAULT_RPDO_MAP_ERROR;
      break;
    case 0x6320:
      return JSD_EGD_FAULT_INCONSISTENT_DATABASE;
      break;
    case 0x7121:
      return JSD_EGD_FAULT_MOTOR_STUCK;
      break;
    case 0x7300:
      return JSD_EGD_FAULT_FEEDBACK_ERROR;
      break;
    case 0x7306:
      return JSD_EGD_FAULT_COMMUTATION_FAILED;
      break;
    case 0x7380:
      return JSD_EGD_FAULT_FEEBACK_LOSS;
      break;
    case 0x7381:
      return JSD_EGD_FAULT_DIGITAL_HALL_BAD_CHANGE;
      break;
    case 0x7382:
      return JSD_EGD_FAULT_COMMUTATION_PROCESS_FAIL;
      break;

    case 0x8110:
      return JSD_EGD_FAULT_CAN_MSG_LOST;
      break;
    case 0x8130:
      return JSD_EGD_FAULT_HEARTBEAT_EVENT;
      break;
    case 0x8140:
      return JSD_EGD_FAULT_RECOVER_BUS_OFF;
      break;
    case 0x8200:
      return JSD_EGD_FAULT_NMT_PROTOCOL_ERROR;
      break;
    case 0x8210:
      return JSD_EGD_FAULT_ACCESS_UNCONFIGURED_RPDO;
      break;
    case 0x8311:
      return JSD_EGD_FAULT_PEAK_CURRENT_EXCEEDED;
      break;
    case 0x8380:
      return JSD_EGD_FAULT_FAILED_ELECTRICAL_ZERO;
      break;
    case 0x8381:
      return JSD_EGD_FAULT_CANNOT_TUNE;
      break;
    case 0x8480:
      return JSD_EGD_FAULT_SPEED_TRACKING_ERROR;
      break;
    case 0x8481:
      return JSD_EGD_FAULT_SPEED_LIMIT_EXCEEDED;
      break;

    case 0x8611:
      return JSD_EGD_FAULT_POSITION_TRACKING_ERROR;
      break;
    case 0x8680:
      return JSD_EGD_FAULT_POSITION_LIMIT_EXCEEDED;
      break;
    case 0xFF00:
      return JSD_EGD_FAULT_BAD_DATA_0XFF00;
      break;

    case 0xFF01:
      return JSD_EGD_FAULT_USER_PROG_EMIT;
      break;
    case 0xFF02:
      return JSD_EGD_FAULT_BAD_DATA_0XFF02;
      break;
    case 0xFF10:
      return JSD_EGD_FAULT_CANNOT_START_MOTOR;
      break;
    case 0xFF20:
      return JSD_EGD_FAULT_STO_ENGAGED;
      break;
    case 0xFF30:
      return JSD_EGD_FAULT_MODULO_OVERFLOW;
      break;
    case 0xFF34:
      return JSD_EGD_FAULT_NUMERIC_OVERFLOW;
      break;
    case 0xFF40:
      return JSD_EGD_FAULT_GANTRY_SLAVE_DISABLED;
      break;

    default:
      return JSD_EGD_FAULT_UNKNOWN;
      break;
  }
  return JSD_EGD_FAULT_UNKNOWN;
}<|MERGE_RESOLUTION|>--- conflicted
+++ resolved
@@ -1235,13 +1235,7 @@
       jsd_egd_process_mode_of_operation(self, slave_id);
 
       break;
-<<<<<<< HEAD
-    case JSD_ELMO_STATE_MACHINE_STATE_QUICK_STOP_ACTIVE:
-      set_controlword(self, slave_id,
-                      JSD_EGD_STATE_MACHINE_CONTROLWORD_ENABLE_OPERATION);
-=======
     case JSD_EGD_STATE_MACHINE_STATE_QUICK_STOP_ACTIVE:
->>>>>>> 04e4f368
       break;
     case JSD_ELMO_STATE_MACHINE_STATE_FAULT_REACTION_ACTIVE:
       set_controlword(self, slave_id,
