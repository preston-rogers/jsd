#include "jsd/jsd.h"

#include <assert.h>
#include <inttypes.h>
#include <string.h>
#include <time.h>
#include <unistd.h>

#include "jsd/jsd_ati_fts.h"
#include "jsd/jsd_egd.h"
#include "jsd/jsd_el2124.h"
#include "jsd/jsd_el3104.h"
#include "jsd/jsd_el3162.h"
#include "jsd/jsd_el3202.h"
#include "jsd/jsd_el3208.h"
#include "jsd/jsd_el3318.h"
#include "jsd/jsd_el3356.h"
#include "jsd/jsd_el3602.h"
<<<<<<< HEAD
#include "jsd/jsd_el4102.h"
#include "jsd/jsd_jed.h"
=======
#include "jsd/jsd_jed0101.h"
#include "jsd/jsd_jed0200.h"
>>>>>>> dfb9906a
#include "jsd/jsd_print.h"
#include "jsd/jsd_sdo.h"

/****************************************************
 * Public functions
 ****************************************************/

jsd_t* jsd_alloc() {
  jsd_t* self;
  self = (jsd_t*)calloc(1, sizeof(jsd_t));

  self->ecx_context.port = (ecx_portt*)calloc(1, sizeof(ecx_portt));
  self->ecx_context.slavelist =
      (ec_slavet*)malloc(EC_MAXSLAVE * sizeof(ec_slavet));
  self->ecx_context.slavecount = (int*)calloc(1, sizeof(int));
  self->ecx_context.maxslave   = EC_MAXSLAVE;
  self->ecx_context.grouplist =
      (ec_groupt*)calloc(1, EC_MAXGROUP * sizeof(ec_groupt));
  self->ecx_context.maxgroup = EC_MAXGROUP;
  self->ecx_context.esibuf   = (uint8*)calloc(1, EC_MAXEEPBUF * sizeof(uint8));
  self->ecx_context.esimap =
      (uint32*)calloc(1, EC_MAXEEPBITMAP * sizeof(uint32));
  self->ecx_context.esislave  = 0;
  self->ecx_context.elist     = (ec_eringt*)calloc(1, sizeof(ec_eringt));
  self->ecx_context.idxstack  = (ec_idxstackT*)calloc(1, sizeof(ec_idxstackT));
  self->ecx_context.ecaterror = (boolean*)calloc(1, sizeof(boolean));
  self->ecx_context.DCtime    = (int64*)calloc(1, sizeof(int64));
  self->ecx_context.SMcommtype =
      (ec_SMcommtypet*)calloc(1, EC_MAX_MAPT * sizeof(ec_SMcommtypet));
  self->ecx_context.PDOassign =
      (ec_PDOassignt*)calloc(1, EC_MAX_MAPT * sizeof(ec_PDOassignt));
  self->ecx_context.PDOdesc =
      (ec_PDOdesct*)calloc(1, EC_MAX_MAPT * sizeof(ec_PDOdesct));
  self->ecx_context.eepSM = (ec_eepromSMt*)calloc(1, sizeof(ec_eepromSMt));
  self->ecx_context.eepFMMU =
      (ec_eepromFMMUt*)calloc(1, sizeof(ec_eepromFMMUt));
  self->ecx_context.FOEhook           = NULL;
  self->ecx_context.EOEhook           = NULL;
  self->ecx_context.manualstatechange = 0;
  // Needed to avoid global variables to pass slave config into the PO2SO
  // callbacks
  self->ecx_context.userdata = (void*)&self->slave_configs;

  return self;
}

void jsd_set_slave_config(jsd_t* self, uint16_t slave_id,
                          jsd_slave_config_t slave_config) {
  assert(self);
  assert(slave_id < EC_MAXSLAVE);

  if (self->init_complete) {
    ERROR("slave configuration must be set before jsd_init() is called");
  }
  assert(!self->init_complete);

  self->slave_configs[slave_id] = slave_config;
}

// TODO check more of these return status to ensure clean initialization
bool jsd_init(jsd_t* self, const char* ifname, uint8_t enable_autorecovery) {
  assert(self);
  self->enable_autorecovery = enable_autorecovery;

  if (ecx_init(&self->ecx_context, ifname) <= 0) {
    ERROR("Unable to establish socket connection on %s", ifname);
    if(geteuid() == 0) {
      ERROR("Is the device on and connected?");
    } else {
      ERROR("Execute as root");
    }
    return false;
  }

  MSG("ecx_init on %s succeeded", ifname);

  // find and auto-config slaves
  if (ecx_config_init(&self->ecx_context, FALSE) <= 0) {
    WARNING("No slaves found on %s", ifname);
    return false;
  }
  MSG("%d slaves found on bus", *self->ecx_context.slavecount + 1);

  // We need to register the SO2PO callbacks before mapping the PDOs
  if (!jsd_init_all_devices(self)) {
    ERROR("Could not init all devices");
    return false;
  }

  // configure IOMap
  int iomap_size = ecx_config_map_group(&self->ecx_context, &self->IOmap, 0);
  if (iomap_size > (int)sizeof(self->IOmap)) {
    ERROR("IO Map is not large enough for this application");
    return false;
  }
  // Print the IOMap input and output pointers for debugging
  // TODO remove when mature
  int sid;
  for (sid = 1; sid <= *self->ecx_context.slavecount; sid++) {
    MSG_DEBUG(
        "slave[%d] \tInputPtr: %p \tIBytes: %u \t IBits: %u \tOutputPtr: "
        "%p \tOBytes: %u \t OBits: %u",
        sid, self->ecx_context.slavelist[sid].inputs,
        self->ecx_context.slavelist[sid].Ibytes,
        self->ecx_context.slavelist[sid].Ibits,
        self->ecx_context.slavelist[sid].outputs,
        self->ecx_context.slavelist[sid].Obytes,
        self->ecx_context.slavelist[sid].Obits);
  }

  // Triggering the PO2SO transition that configures each device
  ecx_statecheck(&self->ecx_context, 0, EC_STATE_SAFE_OP, EC_TIMEOUTSTATE);

  // verify the PO2SO callback executed completely
  for (sid = 1; sid <= *self->ecx_context.slavecount; sid++) {
    jsd_slave_config_t* config = &self->slave_configs[sid];
    if (config->configuration_active && !config->PO2SO_success) {
      ERROR("PO2SO callback did not execute successfully, failed on slave %d",
            sid);
      return false;
    }
  }
  // Auto-configure Distributed Clock capable slaves
  ecx_configdc(&self->ecx_context);

  // Read individual slave state and store in self->ecx_context.slavelist[]
  // TODO Why?
  ecx_readstate(&self->ecx_context);

  self->expected_wkc = (self->ecx_context.grouplist[0].outputsWKC * 2) +
                       self->ecx_context.grouplist[0].inputsWKC;

  self->last_wkc = -1;  // -1 is returned on first read

  MSG_DEBUG("Calculated workcounter %d", self->expected_wkc);

  MSG_DEBUG("Attempting to put the bus in Operational state");

  // if (!jsd_set_device_state(self, 0, EC_STATE_INIT, EC_TIMEOUTSTATE)) {
  //  ERROR("Could not reach INIT");
  //  return false;
  //}
  // if (!jsd_set_device_state(self, 0, EC_STATE_PRE_OP, EC_TIMEOUTSTATE)) {
  //  ERROR("Could not reach PRE_OP");
  //  return false;
  //}
  // if (!jsd_set_device_state(self, 0, EC_STATE_SAFE_OP, EC_TIMEOUTSTATE)) {
  //  ERROR("Could not reach SAFE_OP");
  //  return false;
  //}

  MSG_DEBUG("Performing first PDO exchange, required before transition to OP");

  int attempt = 0;
  while (true) {
    int sent = ecx_send_processdata(&self->ecx_context);
    int wkc  = ecx_receive_processdata(&self->ecx_context, EC_TIMEOUTRET);

    attempt++;

    if (!jsd_set_device_state(self, 0, EC_STATE_OPERATIONAL, EC_TIMEOUTSTATE)) {
      if (sent <= 0) {
        WARNING("Processdata could not be transmitted properly");
      }
      if (wkc != self->expected_wkc) {
        WARNING("Processdata was not received properly");
      }
      WARNING("Failed OP transition attempt %d of %d", attempt,
              JSD_PO2OP_MAX_ATTEMPTS);

      if (attempt > JSD_PO2OP_MAX_ATTEMPTS) {
        ERROR("Max number of attempts to transition to OPERATIONAL exceeded");
        return false;
      }
    } else {  // good to go
      break;
    }
  }

  if (0 !=
      pthread_create(&self->sdo_thread, NULL, sdo_thread_loop, (void*)self)) {
    ERROR("Failed to create SDO thread");
    return false;
  }

  jsd_sdo_req_cirq_init(&self->jsd_sdo_req_cirq);
  snprintf(self->jsd_sdo_req_cirq.name, JSD_NAME_LEN, "Request Queue");

  // technically, overallocates by 1 slave since sid=0 should not be used
  // leaving so slave_id can directly index this without offset
  int i;
  for (i = 0; i < *self->ecx_context.slavecount + 1; i++) {
    jsd_sdo_req_cirq_init(&self->jsd_sdo_res_cirq[i]);
    snprintf(self->jsd_sdo_res_cirq[i].name, JSD_NAME_LEN, "Response Queue %d",
             i);
  }

  SUCCESS("JSD is Operational");

  self->init_complete = true;
  return true;
}

// request state for all slaves is achieved by setting state on index 0
bool jsd_set_device_state(jsd_t* self, uint16_t slave_id, ec_state state,
                          int timeout_us) {
  assert(self);

  self->ecx_context.slavelist[slave_id].state = state;
  ecx_writestate(&self->ecx_context, slave_id);

  // wait for all slaves to reach desired state
  ec_state act_state =
      ecx_statecheck(&self->ecx_context, slave_id, state, timeout_us);
  ecx_statecheck(&self->ecx_context, slave_id, state, timeout_us);

  if (act_state != state) {
    WARNING("State Check failed. Requested = %s, Actual = %s",
            jsd_ec_state_to_string(state), jsd_ec_state_to_string(act_state));
    return false;
  }

  return true;
}

void jsd_read(jsd_t* self, int timeout_us) {
  assert(self);

  // Wait for EtherCat frame to return from slaves, with logic for smart prints
  self->wkc = ecx_receive_processdata(&self->ecx_context, timeout_us);
  if (self->wkc != self->expected_wkc && self->last_wkc != self->wkc) {
    WARNING("ecx_receive_processdata returning bad wkc: %d (expected: %d)",
            self->wkc, self->expected_wkc);
  }
  if (self->last_wkc != self->expected_wkc && self->wkc == self->expected_wkc) {
    if (self->last_wkc != -1) {
      MSG("ecx_receive_processdata is not longer reading bad wkc");
    }
  }
  self->last_wkc = self->wkc;

  if (self->enable_autorecovery || self->attempt_manual_recovery) {
    jsd_ecatcheck(self);
    self->attempt_manual_recovery = 0;
  }

  // Need to perform a read to get EMCY error updates
  ec_mbxbuft MbxIn;
  ecx_mbxreceive(&self->ecx_context, 0, (ec_mbxbuft*)&MbxIn, 0);
  // If there is an EMCY error, handle it
  if (ecx_iserror(&self->ecx_context)) {
    ec_errort error;
    ecx_poperror(&self->ecx_context, &error);

    char fault_string[JSD_NAME_LEN];
    switch (self->ecx_context.slavelist[error.Slave].eep_id) {
      case JSD_EGD_PRODUCT_CODE: {
        self->slave_states[error.Slave].egd.pub.fault_code =
            jsd_egd_get_fault_code_from_ec_error(error);
        snprintf(fault_string, JSD_NAME_LEN, "%s (0x%x)",
                 jsd_egd_fault_code_to_string(
                     self->slave_states[error.Slave].egd.pub.fault_code),
                 error.ErrorCode);
        break;
      }
      default:
        snprintf(fault_string, JSD_NAME_LEN, "Unknown Fault (0x%x)",
                 error.ErrorCode);
        break;
    }
    ERROR("EMCY: on slave id: %d, Description:  %s", error.Slave, fault_string);
  }
}

void jsd_write(jsd_t* self) {
  assert(self);

  // Write EtherCat frame to slaves, with logic for smart prints
  int transmitted = ecx_send_processdata(&self->ecx_context);

  static int last_transmitted = 1;
  if (transmitted <= 0 && last_transmitted != transmitted) {
    WARNING("ecx_send_processdata is not transmitting");
  }
  if (last_transmitted <= 0 && transmitted > 0) {
    MSG("ecx_send_processdata has resumed transmission");
  }
  last_transmitted = transmitted;
}

void jsd_free(jsd_t* self) {
  if (!self) {
    return;
  }

  self->sdo_join_flag = true;
  pthread_cond_signal(&self->sdo_thread_cond);
  MSG("Waiting for SDO Thread to join...");
  pthread_join(self->sdo_thread, NULL);

  MSG_DEBUG("Closing SOEM socket connection...");
  ecx_close(&self->ecx_context);

  free(self->ecx_context.port);
  free(self->ecx_context.slavelist);
  free(self->ecx_context.slavecount);
  free(self->ecx_context.grouplist);
  free(self->ecx_context.esibuf);
  free(self->ecx_context.esimap);
  free(self->ecx_context.elist);
  free(self->ecx_context.idxstack);
  free(self->ecx_context.ecaterror);
  free(self->ecx_context.DCtime);
  free(self->ecx_context.SMcommtype);
  free(self->ecx_context.PDOassign);
  free(self->ecx_context.PDOdesc);
  free(self->ecx_context.eepSM);
  free(self->ecx_context.eepFMMU);
  free(self);
  MSG_DEBUG("Freed JSD context");
}

ec_state jsd_get_device_state(jsd_t* self, uint16_t slave_id) {
  assert(self);
  return self->ecx_context.slavelist[slave_id].state;
}

void jsd_set_manual_recovery(jsd_t* self) {
  assert(self);
  self->attempt_manual_recovery = 1;
}

char* jsd_ec_state_to_string(ec_state state) {
  switch (state) {
    case EC_STATE_NONE:
      return "EC_STATE_NONE";
      break;
    case EC_STATE_PRE_OP:
      return "EC_STATE_PRE_OP";
      break;
    case EC_STATE_BOOT:
      return "EC_STATE_BOOT";
      break;
    case EC_STATE_SAFE_OP:
      return "EC_STATE_SAFE_OP";
      break;
    case EC_STATE_OPERATIONAL:
      return "EC_STATE_OPERATIONAL";
      break;
    case EC_STATE_ACK:
      return "EC_STATE_ACK/ERROR";
      break;
    default: {
      char str[JSD_NAME_LEN];
      snprintf(str, JSD_NAME_LEN, "Bad EC_STATE: 0x%x", state);
      return strdup(str);
      break;
    }
  }
}

/****************************************************
 * Private functions
 ****************************************************/

double jsd_get_time_sec() {
  struct timespec ts;
  clock_gettime(CLOCK_MONOTONIC, &ts);
  return (double)ts.tv_sec + (double)ts.tv_nsec / 1e9;
}

bool jsd_init_all_devices(jsd_t* self) {
  assert(self);

  uint16_t num_found_slaves = *(self->ecx_context.slavecount);
  assert(num_found_slaves < EC_MAXSLAVE);

  MSG("Configuring Slaves:");

  ec_slavet* slaves = self->ecx_context.slavelist;
  uint16_t   slave_idx;

  // slavecount does not include the 0 index virtual device master
  for (slave_idx = 1; slave_idx < num_found_slaves + 1; ++slave_idx) {
    ec_slavet* slave = &slaves[slave_idx];

    // Check user-provided configuration active flag
    if (!self->slave_configs[slave_idx].configuration_active) {
      MSG("\tslave[%u] %s - Ignored", slave_idx, slave->name);
      continue;
    }

    // Check the user-provided product code
    if (self->slave_configs[slave_idx].product_code != slave->eep_id) {
      ERROR("User product code (%u) does not match device product code (%u)",
            self->slave_configs[slave_idx].product_code, slave->eep_id);
      ERROR("Not configuring this device, check your configuration!");
      return false;
    }

    if (!jsd_init_single_device(self, slave_idx)) {
      ERROR("\tBad Cfg  slave[%u] %s Active Device configuration mismatch!",
            slave_idx, slave->name);
      return false;
    }

    // EGDs don't have the name field populated
    if (slave->eep_id == JSD_EGD_PRODUCT_CODE) {
      SUCCESS("\tslave[%u] Elmo Gold Drive - Configured", slave_idx);
    } else {
      SUCCESS("\tslave[%u] %s - Configured", slave_idx, slave->name);
    }
  }

  return true;
}

bool jsd_init_single_device(jsd_t* self, uint16_t slave_id) {
  assert(self);

  ec_slavet* slaves = self->ecx_context.slavelist;
  ec_slavet* slave  = &slaves[slave_id];

  switch (slave->eep_id) {
    case JSD_EL3602_PRODUCT_CODE: {
      return jsd_el3602_init(self, slave_id);
      break;
    }
    case JSD_EL3208_PRODUCT_CODE: {
      return jsd_el3208_init(self, slave_id);
      break;
    }
    case JSD_EL3202_PRODUCT_CODE: {
      return jsd_el3202_init(self, slave_id);
      break;
    }
    case JSD_EGD_PRODUCT_CODE: {
      return jsd_egd_init(self, slave_id);
      break;
    }
    case JSD_EL2124_PRODUCT_CODE: {
      return jsd_el2124_init(self, slave_id);
      break;
    }
    case JSD_EL3356_PRODUCT_CODE: {
      return jsd_el3356_init(self, slave_id);
      break;
    }
    case JSD_JED0101_PRODUCT_CODE: {
      return jsd_jed0101_init(self, slave_id);
      break;
    }
    case JSD_JED0200_PRODUCT_CODE: {
      return jsd_jed0200_init(self, slave_id);
      break;
    }
    case JSD_ATI_FTS_PRODUCT_CODE: {
      return jsd_ati_fts_init(self, slave_id);
      break;
    }
    case JSD_EL3104_PRODUCT_CODE: {
      return jsd_el3104_init(self, slave_id);
      break;
    }
    case JSD_EL3318_PRODUCT_CODE: {
      return jsd_el3318_init(self, slave_id);
      break;
    }
<<<<<<< HEAD
    case JSD_EL4102_PRODUCT_CODE: {
      return jsd_el4102_init(self, slave_id);
=======
    case JSD_EL3162_PRODUCT_CODE: {
      return jsd_el3162_init(self, slave_id);
>>>>>>> dfb9906a
      break;
    }
    default:
      ERROR("Bad Product Code: %u", slave->eep_id);
      return false;
  }

  return true;
}

void jsd_ecatcheck(jsd_t* self) {
  uint8_t currentgroup = 0;  // only 1 rate group in JSD currently
  int     slave;

  ec_state bus_state = jsd_get_device_state(self, 0);

  if ((bus_state == EC_STATE_OPERATIONAL && self->wkc < self->expected_wkc) ||
      self->ecx_context.grouplist[currentgroup].docheckstate) {
    /* one ore more slaves are not responding */
    self->ecx_context.grouplist[currentgroup].docheckstate = FALSE;
    ecx_readstate(&self->ecx_context);
    for (slave = 1; slave <= *self->ecx_context.slavecount; slave++) {
      if ((self->ecx_context.slavelist[slave].group == currentgroup) &&
          (self->ecx_context.slavelist[slave].state != EC_STATE_OPERATIONAL)) {
        self->ecx_context.grouplist[currentgroup].docheckstate = TRUE;
        if (self->ecx_context.slavelist[slave].state ==
            (EC_STATE_SAFE_OP + EC_STATE_ERROR)) {
          MSG_DEBUG("slave[%d] is in SAFE_OP + ERROR, attempting ack.", slave);
          self->ecx_context.slavelist[slave].state =
              (EC_STATE_SAFE_OP + EC_STATE_ACK);
          ecx_writestate(&self->ecx_context, slave);
        } else if (self->ecx_context.slavelist[slave].state ==
                   EC_STATE_SAFE_OP) {
          MSG_DEBUG("slave[%d] is in SAFE_OP, changing to OPERATIONAL.", slave);
          self->ecx_context.slavelist[slave].state = EC_STATE_OPERATIONAL;
          ecx_writestate(&self->ecx_context, slave);
        } else if (self->ecx_context.slavelist[slave].state > EC_STATE_NONE) {
          if (ecx_reconfig_slave(&self->ecx_context, slave, EC_TIMEOUTRET3)) {
            self->ecx_context.slavelist[slave].islost = FALSE;
            MSG("slave[%d] was reconfigured", slave);
          }
        } else if (!self->ecx_context.slavelist[slave].islost) {
          /* re-check state */
          ecx_statecheck(&self->ecx_context, 0, EC_STATE_OPERATIONAL,
                         EC_TIMEOUTRET);
          if (self->ecx_context.slavelist[slave].state == EC_STATE_NONE) {
            self->ecx_context.slavelist[slave].islost = TRUE;
            ERROR("slave[%d] is lost", slave);
          }
        }
      }
      if (self->ecx_context.slavelist[slave].islost) {
        if (self->ecx_context.slavelist[slave].state == EC_STATE_NONE) {
          if (ecx_recover_slave(&self->ecx_context, slave, EC_TIMEOUTRET3)) {
            self->ecx_context.slavelist[slave].islost = FALSE;
            MSG("slave[%d] recovered", slave);
          }
        } else {
          self->ecx_context.slavelist[slave].islost = FALSE;
          MSG("slave %d found", slave);
        }
      }
    }
    if (!self->ecx_context.grouplist[currentgroup].docheckstate)
      SUCCESS("all slaves resumed OPERATIONAL.");
  }
}<|MERGE_RESOLUTION|>--- conflicted
+++ resolved
@@ -16,13 +16,10 @@
 #include "jsd/jsd_el3318.h"
 #include "jsd/jsd_el3356.h"
 #include "jsd/jsd_el3602.h"
-<<<<<<< HEAD
 #include "jsd/jsd_el4102.h"
-#include "jsd/jsd_jed.h"
-=======
 #include "jsd/jsd_jed0101.h"
 #include "jsd/jsd_jed0200.h"
->>>>>>> dfb9906a
+
 #include "jsd/jsd_print.h"
 #include "jsd/jsd_sdo.h"
 
@@ -491,13 +488,12 @@
       return jsd_el3318_init(self, slave_id);
       break;
     }
-<<<<<<< HEAD
+    case JSD_EL3162_PRODUCT_CODE: {
+      return jsd_el3162_init(self, slave_id);
+      break;
+    }
     case JSD_EL4102_PRODUCT_CODE: {
       return jsd_el4102_init(self, slave_id);
-=======
-    case JSD_EL3162_PRODUCT_CODE: {
-      return jsd_el3162_init(self, slave_id);
->>>>>>> dfb9906a
       break;
     }
     default:
